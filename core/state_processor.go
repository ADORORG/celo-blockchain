// Copyright 2015 The go-ethereum Authors
// This file is part of the go-ethereum library.
//
// The go-ethereum library is free software: you can redistribute it and/or modify
// it under the terms of the GNU Lesser General Public License as published by
// the Free Software Foundation, either version 3 of the License, or
// (at your option) any later version.
//
// The go-ethereum library is distributed in the hope that it will be useful,
// but WITHOUT ANY WARRANTY; without even the implied warranty of
// MERCHANTABILITY or FITNESS FOR A PARTICULAR PURPOSE. See the
// GNU Lesser General Public License for more details.
//
// You should have received a copy of the GNU Lesser General Public License
// along with the go-ethereum library. If not, see <http://www.gnu.org/licenses/>.

package core

import (
  "math/big"

	"github.com/ethereum/go-ethereum/common"
	"github.com/ethereum/go-ethereum/consensus"
	"github.com/ethereum/go-ethereum/consensus/misc"
	"github.com/ethereum/go-ethereum/core/state"
	"github.com/ethereum/go-ethereum/core/types"
	"github.com/ethereum/go-ethereum/core/vm"
	"github.com/ethereum/go-ethereum/eth/gasprice"
	"github.com/ethereum/go-ethereum/crypto"
	"github.com/ethereum/go-ethereum/params"
)

// StateProcessor is a basic Processor, which takes care of transitioning
// state from one point to another.
//
// StateProcessor implements Processor.
type StateProcessor struct {
	config *params.ChainConfig // Chain configuration options
	bc     *BlockChain         // Canonical block chain
	engine consensus.Engine    // Consensus engine used for block rewards

	// The state processor will need to refresh the cache for the gas currency white list and registered addresses right before it processes a block
	gcWl   *GasCurrencyWhitelist
	regAdd *RegisteredAddresses
	random *Random
}

// NewStateProcessor initialises a new StateProcessor.
func NewStateProcessor(config *params.ChainConfig, bc *BlockChain, engine consensus.Engine) *StateProcessor {
	return &StateProcessor{
		config: config,
		bc:     bc,
		engine: engine,
	}
}

func (p *StateProcessor) SetGasCurrencyWhitelist(gcWl *GasCurrencyWhitelist) {
	p.gcWl = gcWl
}

func (p *StateProcessor) SetRegisteredAddresses(regAdd *RegisteredAddresses) {
	p.regAdd = regAdd
}

func (p *StateProcessor) SetRandom(random *Random) {
	p.random = random
}

// Process processes the state changes according to the Ethereum rules by running
// the transaction messages using the statedb and applying any rewards to both
// the processor (coinbase) and any included uncles.
//
// Process returns the receipts and logs accumulated during the process and
// returns the amount of gas that was used in the process. If any of the
// transactions failed to execute due to insufficient gas it will return an error.
func (p *StateProcessor) Process(block *types.Block, statedb *state.StateDB, cfg vm.Config) (types.Receipts, []*types.Log, uint64, error) {
	var (
		receipts types.Receipts
		usedGas  = new(uint64)
		header   = block.Header()
		allLogs  []*types.Log
		gp       = new(GasPool).AddGas(block.GasLimit())
	)
	// Mutate the block and state according to any hard-fork specs
	if p.config.DAOForkSupport && p.config.DAOForkBlock != nil && p.config.DAOForkBlock.Cmp(block.Number()) == 0 {
		misc.ApplyDAOHardFork(statedb)
	}

	// Refresh the registered addresses cache right before processing the block's transactions
	if p.gcWl != nil {
		p.regAdd.RefreshAddresses()
	}

	// Refresh the gas currency whitelist cache right before processing the block's transactions
	if p.gcWl != nil {
		p.gcWl.RefreshWhitelist()
	}

<<<<<<< HEAD
	var iEvmH *InternalEVMHandler
	if p.gcWl == nil{
    iEvmH = nil
	} else {
    iEvmH = p.gcWl.iEvmH
  }

  infraFraction, _ := gasprice.GetInfrastructureFraction(iEvmH, p.regAdd)

	// Iterate over and process the individual transactions
	for i, tx := range block.Transactions() {
		var receipt *types.Receipt
		var err error
		if i == 0 && p.random != nil && p.random.Running() {
			var randomness, newCommitment [32]byte
			copy(randomness[:], tx.Data()[:32])
			copy(newCommitment[:], tx.Data()[32:])
			receipt, err = p.random.RevealAndCommit(randomness, newCommitment, block.Header().Coinbase, block.Header(), statedb)
		} else {
			statedb.Prepare(tx.Hash(), block.Hash(), i)
      gasPriceFloor, _ := gasprice.GetGasPriceFloor(iEvmH, p.regAdd, tx.GasCurrency())
      receipt, _, err = ApplyTransaction(p.config, p.bc, nil, gp, statedb, header, tx, usedGas, cfg, p.gcWl, p.regAdd, gasPriceFloor, infraFraction)
		}
=======
	if p.random != nil && p.random.Running() {
		err := p.random.RevealAndCommit(block.Randomness().Revealed, block.Randomness().Committed, header.Coinbase, header, statedb)
		if err != nil {
			return nil, nil, 0, err
		}
	}
	// Iterate over and process the individual transactions
	for i, tx := range block.Transactions() {
		statedb.Prepare(tx.Hash(), block.Hash(), i)
		receipt, _, err := ApplyTransaction(p.config, p.bc, nil, gp, statedb, header, tx, usedGas, cfg, p.gcWl, p.regAdd)
>>>>>>> a824e978
		if err != nil {
			return nil, nil, 0, err
		}
		receipts = append(receipts, receipt)
		allLogs = append(allLogs, receipt.Logs...)
	}
	// Finalize the block, applying any consensus engine specific extras (e.g. block rewards)
	p.engine.Finalize(p.bc, header, statedb, block.Transactions(), block.Uncles(), receipts, block.Randomness())

	return receipts, allLogs, *usedGas, nil
}

// ApplyTransaction attempts to apply a transaction to the given state database
// and uses the input parameters for its environment. It returns the receipt
// for the transaction, gas used and an error if the transaction failed,
// indicating the block was invalid.
func ApplyTransaction(config *params.ChainConfig, bc ChainContext, author *common.Address, gp *GasPool, statedb *state.StateDB, header *types.Header, tx *types.Transaction, usedGas *uint64, cfg vm.Config, gcWl *GasCurrencyWhitelist, regAdd *RegisteredAddresses, gasPriceFloor *big.Int, infraFraction *gasprice.InfrastructureFraction) (*types.Receipt, uint64, error) {
	msg, err := tx.AsMessage(types.MakeSigner(config, header.Number))
	if err != nil {
		return nil, 0, err
	}

	// Create a new context to be used in the EVM environment
	context := NewEVMContext(msg, header, bc, author, regAdd)
	// Create a new environment which holds all relevant information
	// about the transaction and calling mechanisms.
	vmenv := vm.NewEVM(context, statedb, config, cfg)
	// Apply the transaction to the current state (included in the env)
	_, gas, failed, err := ApplyMessage(vmenv, msg, gp, gcWl, gasPriceFloor, infraFraction)
	if err != nil {
		return nil, 0, err
	}
	// Update the state with pending changes
	var root []byte
	if config.IsByzantium(header.Number) {
		statedb.Finalise(true)
	} else {
		root = statedb.IntermediateRoot(config.IsEIP158(header.Number)).Bytes()
	}
	*usedGas += gas

	// Create a new receipt for the transaction, storing the intermediate root and gas used by the tx
	// based on the eip phase, we're passing whether the root touch-delete accounts.
	receipt := types.NewReceipt(root, failed, *usedGas)
	receipt.TxHash = tx.Hash()
	receipt.GasUsed = gas
	// if the transaction created a contract, store the creation address in the receipt.
	if msg.To() == nil {
		receipt.ContractAddress = crypto.CreateAddress(vmenv.Context.Origin, tx.Nonce())
	}
	receipt.AttestationRequests = vmenv.AttestationRequests
	// Set the receipt logs and create a bloom for filtering
	receipt.Logs = statedb.GetLogs(tx.Hash())
	receipt.Bloom = types.CreateBloom(types.Receipts{receipt})
	return receipt, gas, err
}<|MERGE_RESOLUTION|>--- conflicted
+++ resolved
@@ -96,7 +96,6 @@
 		p.gcWl.RefreshWhitelist()
 	}
 
-<<<<<<< HEAD
 	var iEvmH *InternalEVMHandler
 	if p.gcWl == nil{
     iEvmH = nil
@@ -106,21 +105,6 @@
 
   infraFraction, _ := gasprice.GetInfrastructureFraction(iEvmH, p.regAdd)
 
-	// Iterate over and process the individual transactions
-	for i, tx := range block.Transactions() {
-		var receipt *types.Receipt
-		var err error
-		if i == 0 && p.random != nil && p.random.Running() {
-			var randomness, newCommitment [32]byte
-			copy(randomness[:], tx.Data()[:32])
-			copy(newCommitment[:], tx.Data()[32:])
-			receipt, err = p.random.RevealAndCommit(randomness, newCommitment, block.Header().Coinbase, block.Header(), statedb)
-		} else {
-			statedb.Prepare(tx.Hash(), block.Hash(), i)
-      gasPriceFloor, _ := gasprice.GetGasPriceFloor(iEvmH, p.regAdd, tx.GasCurrency())
-      receipt, _, err = ApplyTransaction(p.config, p.bc, nil, gp, statedb, header, tx, usedGas, cfg, p.gcWl, p.regAdd, gasPriceFloor, infraFraction)
-		}
-=======
 	if p.random != nil && p.random.Running() {
 		err := p.random.RevealAndCommit(block.Randomness().Revealed, block.Randomness().Committed, header.Coinbase, header, statedb)
 		if err != nil {
@@ -130,8 +114,8 @@
 	// Iterate over and process the individual transactions
 	for i, tx := range block.Transactions() {
 		statedb.Prepare(tx.Hash(), block.Hash(), i)
-		receipt, _, err := ApplyTransaction(p.config, p.bc, nil, gp, statedb, header, tx, usedGas, cfg, p.gcWl, p.regAdd)
->>>>>>> a824e978
+    gasPriceFloor, _ := gasprice.GetGasPriceFloor(iEvmH, p.regAdd, tx.GasCurrency())
+    receipt, _, err := ApplyTransaction(p.config, p.bc, nil, gp, statedb, header, tx, usedGas, cfg, p.gcWl, p.regAdd, gasPriceFloor, infraFraction)
 		if err != nil {
 			return nil, nil, 0, err
 		}
