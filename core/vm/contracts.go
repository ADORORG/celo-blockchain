// Copyright 2014 The go-ethereum Authors
// This file is part of the go-ethereum library.
//
// The go-ethereum library is free software: you can redistribute it and/or modify
// it under the terms of the GNU Lesser General Public License as published by
// the Free Software Foundation, either version 3 of the License, or
// (at your option) any later version.
//
// The go-ethereum library is distributed in the hope that it will be useful,
// but WITHOUT ANY WARRANTY; without even the implied warranty of
// MERCHANTABILITY or FITNESS FOR A PARTICULAR PURPOSE. See the
// GNU Lesser General Public License for more details.
//
// You should have received a copy of the GNU Lesser General Public License
// along with the go-ethereum library. If not, see <http://www.gnu.org/licenses/>.

package vm

import (
	"crypto/sha256"
	"errors"
	"fmt"
	"math/big"

	"github.com/celo-org/bls-zexe/go"
	"github.com/ethereum/go-ethereum/common"
	"github.com/ethereum/go-ethereum/common/hexutil"
	"github.com/ethereum/go-ethereum/common/math"
	"github.com/ethereum/go-ethereum/core/types"
	"github.com/ethereum/go-ethereum/crypto"
	"github.com/ethereum/go-ethereum/crypto/bls"
	"github.com/ethereum/go-ethereum/crypto/bn256"
	"github.com/ethereum/go-ethereum/log"
	"github.com/ethereum/go-ethereum/params"
	"github.com/ethereum/go-ethereum/rlp"
	"golang.org/x/crypto/ripemd160"
)

// PrecompiledContract is the basic interface for native Go contracts. The implementation
// requires a deterministic gas count based on the input size of the Run method of the
// contract.
type PrecompiledContract interface {
	RequiredGas(input []byte) uint64                                                       // RequiredGas calculates the contract gas use
	Run(input []byte, caller common.Address, evm *EVM, gas uint64) ([]byte, uint64, error) // Run runs the precompiled contract
}

// PrecompiledContractsHomestead contains the default set of pre-compiled Ethereum
// contracts used in the Frontier and Homestead releases.
var PrecompiledContractsHomestead = map[common.Address]PrecompiledContract{
	common.BytesToAddress([]byte{1}): &ecrecover{},
	common.BytesToAddress([]byte{2}): &sha256hash{},
	common.BytesToAddress([]byte{3}): &ripemd160hash{},
	common.BytesToAddress([]byte{4}): &dataCopy{},
}

<<<<<<< HEAD
func celoPrecompileAddress(index byte) common.Address {
	return common.BytesToAddress(append([]byte{0}, (CeloPrecompiledContractsAddressOffset - index)))
}

var (
	CeloPrecompiledContractsAddressOffset = byte(0xff)

	transferAddress              = celoPrecompileAddress(2)
	fractionMulExpAddress        = celoPrecompileAddress(3)
	proofOfPossessionAddress     = celoPrecompileAddress(4)
	getValidatorAddress          = celoPrecompileAddress(5)
	numberValidatorsAddress      = celoPrecompileAddress(6)
	epochSizeAddress             = celoPrecompileAddress(7)
	blockNumberFromHeaderAddress = celoPrecompileAddress(8)
	hashHeaderAddress            = celoPrecompileAddress(9)
	getParentSealBitmapAddress   = celoPrecompileAddress(10)
	getVerifiedSealBitmapAddress = celoPrecompileAddress(11)
)
=======
var CeloPrecompiledContractsAddressOffset = byte(0xff)
var transferAddress = common.BytesToAddress(append([]byte{0}, (CeloPrecompiledContractsAddressOffset - 2)))
var fractionMulExpAddress = common.BytesToAddress(append([]byte{0}, (CeloPrecompiledContractsAddressOffset - 3)))
var proofOfPossessionAddress = common.BytesToAddress(append([]byte{0}, (CeloPrecompiledContractsAddressOffset - 4)))
var getValidatorAddress = common.BytesToAddress(append([]byte{0}, (CeloPrecompiledContractsAddressOffset - 5)))
var numberValidatorsAddress = common.BytesToAddress(append([]byte{0}, (CeloPrecompiledContractsAddressOffset - 6)))
var epochSizeAddress = common.BytesToAddress(append([]byte{0}, (CeloPrecompiledContractsAddressOffset - 7)))
var blockNumberFromHeaderAddress = common.BytesToAddress(append([]byte{0}, (CeloPrecompiledContractsAddressOffset - 8)))
var hashHeaderAddress = common.BytesToAddress(append([]byte{0}, (CeloPrecompiledContractsAddressOffset - 9)))
>>>>>>> d64872c1

// PrecompiledContractsByzantium contains the default set of pre-compiled Ethereum
// contracts used in the Byzantium release.
var PrecompiledContractsByzantium = map[common.Address]PrecompiledContract{
	common.BytesToAddress([]byte{1}): &ecrecover{},
	common.BytesToAddress([]byte{2}): &sha256hash{},
	common.BytesToAddress([]byte{3}): &ripemd160hash{},
	common.BytesToAddress([]byte{4}): &dataCopy{},
	common.BytesToAddress([]byte{5}): &bigModExp{},
	common.BytesToAddress([]byte{6}): &bn256Add{},
	common.BytesToAddress([]byte{7}): &bn256ScalarMul{},
	common.BytesToAddress([]byte{8}): &bn256Pairing{},

	// Celo Precompiled Contracts
<<<<<<< HEAD
	transferAddress:          &transfer{},
	fractionMulExpAddress:    &fractionMulExp{},
	proofOfPossessionAddress: &proofOfPossession{},
	getValidatorAddress:      &getValidator{},
	numberValidatorsAddress:  &numberValidators{},
	epochSizeAddress:         &epochSize{},
	// DO NOT MERGE: Merge after these precompiles are added.
	blockNumberFromHeaderAddress: nil,
	hashHeaderAddress:            nil,
	getParentSealBitmapAddress:   &getParentSealBitmap{},
	getVerifiedSealBitmapAddress: &getVerifiedSealBitmap{},
=======
	transferAddress:              &transfer{},
	fractionMulExpAddress:        &fractionMulExp{},
	proofOfPossessionAddress:     &proofOfPossession{},
	getValidatorAddress:          &getValidator{},
	numberValidatorsAddress:      &numberValidators{},
	epochSizeAddress:             &epochSize{},
	blockNumberFromHeaderAddress: &blockNumberFromHeader{},
	hashHeaderAddress:            &hashHeader{},
>>>>>>> d64872c1
}

// RunPrecompiledContract runs and evaluates the output of a precompiled contract.
func RunPrecompiledContract(p PrecompiledContract, input []byte, contract *Contract, evm *EVM) (ret []byte, err error) {
	log.Trace("Running precompiled contract", "codeaddr", contract.CodeAddr, "input", input, "caller", contract.CallerAddress, "gas", contract.Gas)
	ret, gas, err := p.Run(input, contract.CallerAddress, evm, contract.Gas)
	contract.UseGas(contract.Gas - gas)
	log.Trace("Finished running precompiled contract", "codeaddr", contract.CodeAddr, "input", input, "caller", contract.CallerAddress, "gas", contract.Gas, "gas_left", gas)
	return ret, err
}

func debitRequiredGas(p PrecompiledContract, input []byte, gas uint64) (uint64, error) {
	requiredGas := p.RequiredGas(input)
	if requiredGas > gas {
		return gas, ErrOutOfGas
	}
	return gas - requiredGas, nil
}

// ECRECOVER implemented as a native contract.
type ecrecover struct{}

func (c *ecrecover) RequiredGas(input []byte) uint64 {
	return params.EcrecoverGas
}

func (c *ecrecover) Run(input []byte, caller common.Address, evm *EVM, gas uint64) ([]byte, uint64, error) {
	gas, err := debitRequiredGas(c, input, gas)
	if err != nil {
		return nil, gas, err
	}

	const ecRecoverInputLength = 128

	input = common.RightPadBytes(input, ecRecoverInputLength)
	// "input" is (hash, v, r, s), each 32 bytes
	// but for ecrecover we want (r, s, v)

	r := new(big.Int).SetBytes(input[64:96])
	s := new(big.Int).SetBytes(input[96:128])
	v := input[63] - 27

	// tighter sig s values input homestead only apply to tx sigs
	if !allZero(input[32:63]) || !crypto.ValidateSignatureValues(v, r, s, false) {
		return nil, gas, nil
	}
	// v needs to be at the end for libsecp256k1
	pubKey, err := crypto.Ecrecover(input[:32], append(input[64:128], v))
	// make sure the public key is a valid one
	if err != nil {
		return nil, gas, nil
	}

	// the first byte of pubkey is bitcoin heritage
	return common.LeftPadBytes(crypto.Keccak256(pubKey[1:])[12:], 32), gas, nil
}

// SHA256 implemented as a native contract.
type sha256hash struct{}

// RequiredGas returns the gas required to execute the pre-compiled contract.
//
// This method does not require any overflow checking as the input size gas costs
// required for anything significant is so high it's impossible to pay for.
func (c *sha256hash) RequiredGas(input []byte) uint64 {
	return uint64(len(input)+31)/32*params.Sha256PerWordGas + params.Sha256BaseGas
}
func (c *sha256hash) Run(input []byte, caller common.Address, evm *EVM, gas uint64) ([]byte, uint64, error) {
	gas, err := debitRequiredGas(c, input, gas)
	if err != nil {
		return nil, gas, err
	}

	h := sha256.Sum256(input)
	return h[:], gas, nil
}

// RIPEMD160 implemented as a native contract.
type ripemd160hash struct{}

// RequiredGas returns the gas required to execute the pre-compiled contract.
//
// This method does not require any overflow checking as the input size gas costs
// required for anything significant is so high it's impossible to pay for.
func (c *ripemd160hash) RequiredGas(input []byte) uint64 {
	return uint64(len(input)+31)/32*params.Ripemd160PerWordGas + params.Ripemd160BaseGas
}
func (c *ripemd160hash) Run(input []byte, caller common.Address, evm *EVM, gas uint64) ([]byte, uint64, error) {
	gas, err := debitRequiredGas(c, input, gas)
	if err != nil {
		return nil, gas, err
	}

	ripemd := ripemd160.New()
	ripemd.Write(input)
	return common.LeftPadBytes(ripemd.Sum(nil), 32), gas, nil
}

// data copy implemented as a native contract.
type dataCopy struct{}

// RequiredGas returns the gas required to execute the pre-compiled contract.
//
// This method does not require any overflow checking as the input size gas costs
// required for anything significant is so high it's impossible to pay for.
func (c *dataCopy) RequiredGas(input []byte) uint64 {
	return uint64(len(input)+31)/32*params.IdentityPerWordGas + params.IdentityBaseGas
}
func (c *dataCopy) Run(input []byte, caller common.Address, evm *EVM, gas uint64) ([]byte, uint64, error) {
	gas, err := debitRequiredGas(c, input, gas)
	if err != nil {
		return nil, gas, err
	}

	return input, gas, nil
}

// bigModExp implements a native big integer exponential modular operation.
type bigModExp struct{}

var (
	big1      = big.NewInt(1)
	big4      = big.NewInt(4)
	big8      = big.NewInt(8)
	big16     = big.NewInt(16)
	big32     = big.NewInt(32)
	big64     = big.NewInt(64)
	big96     = big.NewInt(96)
	big480    = big.NewInt(480)
	big1024   = big.NewInt(1024)
	big3072   = big.NewInt(3072)
	big199680 = big.NewInt(199680)
)

// RequiredGas returns the gas required to execute the pre-compiled contract.
func (c *bigModExp) RequiredGas(input []byte) uint64 {
	var (
		baseLen = new(big.Int).SetBytes(getData(input, 0, 32))
		expLen  = new(big.Int).SetBytes(getData(input, 32, 32))
		modLen  = new(big.Int).SetBytes(getData(input, 64, 32))
	)
	if len(input) > 96 {
		input = input[96:]
	} else {
		input = input[:0]
	}
	// Retrieve the head 32 bytes of exp for the adjusted exponent length
	var expHead *big.Int
	if big.NewInt(int64(len(input))).Cmp(baseLen) <= 0 {
		expHead = new(big.Int)
	} else {
		if expLen.Cmp(big32) > 0 {
			expHead = new(big.Int).SetBytes(getData(input, baseLen.Uint64(), 32))
		} else {
			expHead = new(big.Int).SetBytes(getData(input, baseLen.Uint64(), expLen.Uint64()))
		}
	}
	// Calculate the adjusted exponent length
	var msb int
	if bitlen := expHead.BitLen(); bitlen > 0 {
		msb = bitlen - 1
	}
	adjExpLen := new(big.Int)
	if expLen.Cmp(big32) > 0 {
		adjExpLen.Sub(expLen, big32)
		adjExpLen.Mul(big8, adjExpLen)
	}
	adjExpLen.Add(adjExpLen, big.NewInt(int64(msb)))

	// Calculate the gas cost of the operation
	gas := new(big.Int).Set(math.BigMax(modLen, baseLen))
	switch {
	case gas.Cmp(big64) <= 0:
		gas.Mul(gas, gas)
	case gas.Cmp(big1024) <= 0:
		gas = new(big.Int).Add(
			new(big.Int).Div(new(big.Int).Mul(gas, gas), big4),
			new(big.Int).Sub(new(big.Int).Mul(big96, gas), big3072),
		)
	default:
		gas = new(big.Int).Add(
			new(big.Int).Div(new(big.Int).Mul(gas, gas), big16),
			new(big.Int).Sub(new(big.Int).Mul(big480, gas), big199680),
		)
	}
	gas.Mul(gas, math.BigMax(adjExpLen, big1))
	gas.Div(gas, new(big.Int).SetUint64(params.ModExpQuadCoeffDiv))

	if gas.BitLen() > 64 {
		return math.MaxUint64
	}
	return gas.Uint64()
}

func (c *bigModExp) Run(input []byte, caller common.Address, evm *EVM, gas uint64) ([]byte, uint64, error) {
	gas, err := debitRequiredGas(c, input, gas)
	if err != nil {
		return nil, gas, err
	}

	var (
		baseLen = new(big.Int).SetBytes(getData(input, 0, 32)).Uint64()
		expLen  = new(big.Int).SetBytes(getData(input, 32, 32)).Uint64()
		modLen  = new(big.Int).SetBytes(getData(input, 64, 32)).Uint64()
	)
	if len(input) > 96 {
		input = input[96:]
	} else {
		input = input[:0]
	}
	// Handle a special case when both the base and mod length is zero
	if baseLen == 0 && modLen == 0 {
		return []byte{}, gas, nil
	}
	// Retrieve the operands and execute the exponentiation
	var (
		base = new(big.Int).SetBytes(getData(input, 0, baseLen))
		exp  = new(big.Int).SetBytes(getData(input, baseLen, expLen))
		mod  = new(big.Int).SetBytes(getData(input, baseLen+expLen, modLen))
	)
	if mod.BitLen() == 0 {
		// Modulo 0 is undefined, return zero
		return common.LeftPadBytes([]byte{}, int(modLen)), gas, nil
	}
	return common.LeftPadBytes(base.Exp(base, exp, mod).Bytes(), int(modLen)), gas, nil
}

// newCurvePoint unmarshals a binary blob into a bn256 elliptic curve point,
// returning it, or an error if the point is invalid.
func newCurvePoint(blob []byte) (*bn256.G1, error) {
	p := new(bn256.G1)
	if _, err := p.Unmarshal(blob); err != nil {
		return nil, err
	}
	return p, nil
}

// newTwistPoint unmarshals a binary blob into a bn256 elliptic curve point,
// returning it, or an error if the point is invalid.
func newTwistPoint(blob []byte) (*bn256.G2, error) {
	p := new(bn256.G2)
	if _, err := p.Unmarshal(blob); err != nil {
		return nil, err
	}
	return p, nil
}

// bn256Add implements a native elliptic curve point addition.
type bn256Add struct{}

// RequiredGas returns the gas required to execute the pre-compiled contract.
func (c *bn256Add) RequiredGas(input []byte) uint64 {
	return params.Bn256AddGas
}

func (c *bn256Add) Run(input []byte, caller common.Address, evm *EVM, gas uint64) ([]byte, uint64, error) {
	gas, err := debitRequiredGas(c, input, gas)
	if err != nil {
		return nil, gas, err
	}

	x, err := newCurvePoint(getData(input, 0, 64))
	if err != nil {
		return nil, gas, err
	}
	y, err := newCurvePoint(getData(input, 64, 64))
	if err != nil {
		return nil, gas, err
	}
	res := new(bn256.G1)
	res.Add(x, y)
	return res.Marshal(), gas, nil
}

// bn256ScalarMul implements a native elliptic curve scalar multiplication.
type bn256ScalarMul struct{}

// RequiredGas returns the gas required to execute the pre-compiled contract.
func (c *bn256ScalarMul) RequiredGas(input []byte) uint64 {
	return params.Bn256ScalarMulGas
}

func (c *bn256ScalarMul) Run(input []byte, caller common.Address, evm *EVM, gas uint64) ([]byte, uint64, error) {
	gas, err := debitRequiredGas(c, input, gas)
	if err != nil {
		return nil, gas, err
	}

	p, err := newCurvePoint(getData(input, 0, 64))
	if err != nil {
		return nil, gas, err
	}
	res := new(bn256.G1)
	res.ScalarMult(p, new(big.Int).SetBytes(getData(input, 64, 32)))
	return res.Marshal(), gas, nil
}

var (
	// true32Byte is returned if the bn256 pairing check succeeds.
	true32Byte = []byte{0, 0, 0, 0, 0, 0, 0, 0, 0, 0, 0, 0, 0, 0, 0, 0, 0, 0, 0, 0, 0, 0, 0, 0, 0, 0, 0, 0, 0, 0, 0, 1}

	// false32Byte is returned if the bn256 pairing check fails.
	false32Byte = make([]byte, 32)

	// errBadPairingInput is returned if the bn256 pairing input is invalid.
	errBadPairingInput = errors.New("bad elliptic curve pairing size")
)

// bn256Pairing implements a pairing pre-compile for the bn256 curve
type bn256Pairing struct{}

// RequiredGas returns the gas required to execute the pre-compiled contract.
func (c *bn256Pairing) RequiredGas(input []byte) uint64 {
	return params.Bn256PairingBaseGas + uint64(len(input)/192)*params.Bn256PairingPerPointGas
}

func (c *bn256Pairing) Run(input []byte, caller common.Address, evm *EVM, gas uint64) ([]byte, uint64, error) {
	gas, err := debitRequiredGas(c, input, gas)
	if err != nil {
		return nil, gas, err
	}

	// Handle some corner cases cheaply
	if len(input)%192 > 0 {
		return nil, gas, errBadPairingInput
	}
	// Convert the input into a set of coordinates
	var (
		cs []*bn256.G1
		ts []*bn256.G2
	)
	for i := 0; i < len(input); i += 192 {
		c, err := newCurvePoint(input[i : i+64])
		if err != nil {
			return nil, gas, err
		}
		t, err := newTwistPoint(input[i+64 : i+192])
		if err != nil {
			return nil, gas, err
		}
		cs = append(cs, c)
		ts = append(ts, t)
	}
	// Execute the pairing checks and return the results
	if bn256.PairingCheck(cs, ts) {
		return true32Byte, gas, nil
	}
	return false32Byte, gas, nil
}

// Native transfer contract to make Celo Gold ERC20 compatible.
type transfer struct{}

func (c *transfer) RequiredGas(input []byte) uint64 {
	return params.TxGas
}

func (c *transfer) Run(input []byte, caller common.Address, evm *EVM, gas uint64) ([]byte, uint64, error) {
	celoGoldAddress, err := GetRegisteredAddressWithEvm(params.GoldTokenRegistryId, evm)
	if err != nil {
		return nil, gas, err
	}

	// input is comprised of 3 arguments:
	//   from:  32 bytes representing the address of the sender
	//   to:    32 bytes representing the address of the recipient
	//   value: 32 bytes, a 256 bit integer representing the amount of Celo Gold to transfer
	// 3 arguments x 32 bytes each = 96 bytes total input
	if len(input) < 96 {
		return nil, gas, ErrInputLength
	}

	if caller != *celoGoldAddress {
		return nil, gas, fmt.Errorf("Unable to call transfer from unpermissioned address")
	}
	from := common.BytesToAddress(input[0:32])
	to := common.BytesToAddress(input[32:64])
	var parsed bool
	value, parsed := math.ParseBig256(hexutil.Encode(input[64:96]))
	if !parsed {
		return nil, gas, fmt.Errorf("Error parsing transfer: unable to parse value from " + hexutil.Encode(input[64:96]))
	}
	// Fail if we're trying to transfer more than the available balance
	if !evm.Context.CanTransfer(evm.StateDB, from, value) {
		return nil, gas, ErrInsufficientBalance
	}

	gas, err = evm.TobinTransfer(evm.StateDB, from, to, gas, value)

	return input, gas, err
}

// computes a * (b ^ exponent) to `decimals` places of precision, where a and b are fractions
type fractionMulExp struct{}

func (c *fractionMulExp) RequiredGas(input []byte) uint64 {
	return params.FractionMulExpGas
}

func (c *fractionMulExp) Run(input []byte, caller common.Address, evm *EVM, gas uint64) ([]byte, uint64, error) {
	gas, err := debitRequiredGas(c, input, gas)
	if err != nil {
		return nil, gas, err
	}

	// input is comprised of 6 arguments:
	//   aNumerator:   32 bytes, 256 bit integer, numerator for the first fraction (a)
	//   aDenominator: 32 bytes, 256 bit integer, denominator for the first fraction (a)
	//   bNumerator:   32 bytes, 256 bit integer, numerator for the second fraction (b)
	//   bDenominator: 32 bytes, 256 bit integer, denominator for the second fraction (b)
	//   exponent:     32 bytes, 256 bit integer, exponent to raise the second fraction (b) to
	//   decimals:     32 bytes, 256 bit integer, places of precision
	//
	// 6 args x 32 bytes each = 192 bytes total input length
	if len(input) < 192 {
		return nil, gas, ErrInputLength
	}

	parseErrorStr := "Error parsing input: unable to parse %s value from %s"

	aNumerator, parsed := math.ParseBig256(hexutil.Encode(input[0:32]))
	if !parsed {
		return nil, gas, fmt.Errorf(parseErrorStr, "aNumerator", hexutil.Encode(input[0:32]))
	}

	aDenominator, parsed := math.ParseBig256(hexutil.Encode(input[32:64]))
	if !parsed {
		return nil, gas, fmt.Errorf(parseErrorStr, "aDenominator", hexutil.Encode(input[32:64]))
	}

	bNumerator, parsed := math.ParseBig256(hexutil.Encode(input[64:96]))
	if !parsed {
		return nil, gas, fmt.Errorf(parseErrorStr, "bNumerator", hexutil.Encode(input[64:96]))
	}

	bDenominator, parsed := math.ParseBig256(hexutil.Encode(input[96:128]))
	if !parsed {
		return nil, gas, fmt.Errorf(parseErrorStr, "bDenominator", hexutil.Encode(input[96:128]))
	}

	exponent, parsed := math.ParseBig256(hexutil.Encode(input[128:160]))
	if !parsed {
		return nil, gas, fmt.Errorf(parseErrorStr, "exponent", hexutil.Encode(input[128:160]))
	}

	decimals, parsed := math.ParseBig256(hexutil.Encode(input[160:192]))
	if !parsed {
		return nil, gas, fmt.Errorf(parseErrorStr, "decimals", hexutil.Encode(input[160:192]))
	}

	// Handle passing of zero denominators
	if aDenominator == big.NewInt(0) || bDenominator == big.NewInt(0) {
		return nil, gas, fmt.Errorf("Input Error: Denominator of zero provided!")
	}

	numeratorExp := new(big.Int).Mul(aNumerator, new(big.Int).Exp(bNumerator, exponent, nil))
	denominatorExp := new(big.Int).Mul(aDenominator, new(big.Int).Exp(bDenominator, exponent, nil))

	decimalAdjustment := new(big.Int).Exp(big.NewInt(10), decimals, nil)

	numeratorDecimalAdjusted := new(big.Int).Div(new(big.Int).Mul(numeratorExp, decimalAdjustment), denominatorExp).Bytes()
	denominatorDecimalAdjusted := decimalAdjustment.Bytes()

	numeratorPadded := common.LeftPadBytes(numeratorDecimalAdjusted, 32)
	denominatorPadded := common.LeftPadBytes(denominatorDecimalAdjusted, 32)

	return append(numeratorPadded, denominatorPadded...), gas, nil
}

type proofOfPossession struct{}

func (c *proofOfPossession) RequiredGas(input []byte) uint64 {
	return params.ProofOfPossessionGas
}

func (c *proofOfPossession) Run(input []byte, caller common.Address, evm *EVM, gas uint64) ([]byte, uint64, error) {
	gas, err := debitRequiredGas(c, input, gas)
	if err != nil {
		return nil, gas, err
	}

	// input is comprised of 3 arguments:
	//   address:   20 bytes, an address used to generate the proof-of-possession
	//   publicKey: 48 bytes, representing the public key (defined as a const in bls package)
	//   signature: 96 bytes, representing the signature on `address` (defined as a const in bls package)
	// the total length of input required is the sum of these constants
	if len(input) != common.AddressLength+blscrypto.PUBLICKEYBYTES+blscrypto.SIGNATUREBYTES {
		return nil, gas, ErrInputLength
	}
	addressBytes := input[:common.AddressLength]

	publicKeyBytes := input[common.AddressLength : common.AddressLength+blscrypto.PUBLICKEYBYTES]
	publicKey, err := bls.DeserializePublicKey(publicKeyBytes)
	if err != nil {
		return nil, gas, err
	}
	defer publicKey.Destroy()

	signatureBytes := input[common.AddressLength+blscrypto.PUBLICKEYBYTES : common.AddressLength+blscrypto.PUBLICKEYBYTES+blscrypto.SIGNATUREBYTES]
	signature, err := bls.DeserializeSignature(signatureBytes)
	if err != nil {
		return nil, gas, err
	}
	defer signature.Destroy()

	err = publicKey.VerifyPoP(addressBytes, signature)
	if err != nil {
		return nil, gas, err
	}

	return true32Byte, gas, nil
}

type getValidator struct{}

func (c *getValidator) RequiredGas(input []byte) uint64 {
	return params.GetValidatorGas
}

// Return the validators that are required to sign the given, possibly unsealed, block number. If this block is
// the last in an epoch, note that that may mean one or more of those validators may no longer be elected
// for subsequent blocks.
// WARNING: Validator set is always constructed from the canonical chain, therefore this precompile is undefined
// if the engine is aware of a chain with higher total difficulty.
func (c *getValidator) Run(input []byte, caller common.Address, evm *EVM, gas uint64) ([]byte, uint64, error) {
	gas, err := debitRequiredGas(c, input, gas)
	if err != nil {
		return nil, gas, err
	}

	// input is comprised of two arguments:
	//   index: 32 byte integer representing the index of the validator to get
	//   blockNumber: 32 byte integer representing the block number to access
	if len(input) < 64 {
		return nil, gas, ErrInputLength
	}

	index := new(big.Int).SetBytes(input[0:32])

	blockNumber := new(big.Int).SetBytes(input[32:64])
	if blockNumber.Cmp(common.Big0) == 0 || blockNumber.Cmp(evm.Context.BlockNumber) > 0 {
		return nil, gas, ErrBlockNumberOutOfBounds
	}

	validators := evm.Context.Engine.GetValidators(new(big.Int).Sub(blockNumber, common.Big1), common.Hash{})

	// Ensure index, which is guaranteed to be non-negative, is valid.
	if index.Cmp(big.NewInt(int64(len(validators)))) >= 0 {
		return nil, gas, ErrValidatorsOutOfBounds
	}

	validatorAddress := validators[index.Uint64()].Address()
	addressBytes := common.LeftPadBytes(validatorAddress[:], 32)

	return addressBytes, gas, nil
}

type numberValidators struct{}

func (c *numberValidators) RequiredGas(input []byte) uint64 {
	return params.GetValidatorGas
}

// Return the number of validators that are required to sign this current, possibly unsealed, block. If this block is
// the last in an epoch, note that that may mean one or more of those validators may no longer be elected
// for subsequent blocks.
// WARNING: Validator set is always constructed from the canonical chain, therefore this precompile is undefined
// if the engine is aware of a chain with higher total difficulty.
func (c *numberValidators) Run(input []byte, caller common.Address, evm *EVM, gas uint64) ([]byte, uint64, error) {
	gas, err := debitRequiredGas(c, input, gas)
	if err != nil {
		return nil, gas, err
	}

	// input is comprised of a single argument:
	//   blockNumber: 32 byte integer representing the block number to access
	if len(input) < 32 {
		return nil, gas, ErrInputLength
	}

	blockNumber := new(big.Int).SetBytes(input[0:32])
	if blockNumber.Cmp(common.Big0) == 0 {
		// Genesis validator set is empty. Return 0.
		return make([]byte, 32), gas, nil
	}
	if blockNumber.Cmp(evm.Context.BlockNumber) > 0 {
		return nil, gas, ErrBlockNumberOutOfBounds
	}

	validators := evm.Context.Engine.GetValidators(new(big.Int).Sub(blockNumber, common.Big1), common.Hash{})

	numberValidators := big.NewInt(int64(len(validators))).Bytes()
	numberValidatorsBytes := common.LeftPadBytes(numberValidators[:], 32)
	return numberValidatorsBytes, gas, nil
}

type epochSize struct{}

func (c *epochSize) RequiredGas(input []byte) uint64 {
	return params.GetEpochSizeGas
}

func (c *epochSize) Run(input []byte, caller common.Address, evm *EVM, gas uint64) ([]byte, uint64, error) {
	gas, err := debitRequiredGas(c, input, gas)
	if err != nil || len(input) != 0 {
		return nil, gas, err
	}
	epochSize := new(big.Int).SetUint64(evm.Context.Engine.EpochSize()).Bytes()
	epochSizeBytes := common.LeftPadBytes(epochSize[:], 32)

	return epochSizeBytes, gas, nil
}

<<<<<<< HEAD
type getParentSealBitmap struct{}

func (c *getParentSealBitmap) RequiredGas(input []byte) uint64 {
	return params.GetParentSealBitmapGas
}

// Return the signer bitmap from the parent seal of a past block in the chain.
// Requested parent seal must have occurred within 4 epochs of the current block number.
func (c *getParentSealBitmap) Run(input []byte, caller common.Address, evm *EVM, gas uint64) ([]byte, uint64, error) {
=======
type blockNumberFromHeader struct{}

func (c *blockNumberFromHeader) RequiredGas(input []byte) uint64 {
	return params.GetBlockNumberFromHeaderGas
}

func (c *blockNumberFromHeader) Run(input []byte, caller common.Address, evm *EVM, gas uint64) ([]byte, uint64, error) {
>>>>>>> d64872c1
	gas, err := debitRequiredGas(c, input, gas)
	if err != nil {
		return nil, gas, err
	}

<<<<<<< HEAD
	// input is comprised of a single argument:
	//   blockNumber: 32 byte integer representing the block number to access
	if len(input) < 32 {
		return nil, gas, ErrInputLength
	}

	blockNumber := new(big.Int).SetBytes(input[0:32])

	// Ensure the request is for information from a previously sealed block.
	if blockNumber.Cmp(evm.Context.BlockNumber) >= 0 {
		return nil, gas, ErrBlockNumberOutOfBounds
	}

	// Ensure the request is for a sufficiently recent block to limit state expansion.
	historyLimit := new(big.Int).SetUint64(evm.Context.Engine.EpochSize() * 4)
	if blockNumber.Cmp(new(big.Int).Sub(evm.Context.BlockNumber, historyLimit)) <= 0 {
		return nil, gas, ErrBlockNumberOutOfBounds
	}

	bitmap := evm.Context.GetParentSealBitmap(blockNumber.Uint64())
	if bitmap == nil {
		return make([]byte, 32), gas, nil
	}

	return common.LeftPadBytes(bitmap.Bytes()[:], 32), gas, nil
}

// getVerifiedSealBitmap is a precompile to verify the seal on a given header and extract its bitmap.
type getVerifiedSealBitmap struct{}

func (c *getVerifiedSealBitmap) RequiredGas(input []byte) uint64 {
	return params.GetVerifiedSealBitmapGas
}

func (c *getVerifiedSealBitmap) Run(input []byte, caller common.Address, evm *EVM, gas uint64) ([]byte, uint64, error) {
=======
	var header types.Header
	err = rlp.DecodeBytes(input, &header)
	if err != nil {
		return nil, gas, err
	}

	blockNumber := header.Number.Bytes()
	blockNumberBytes := common.LeftPadBytes(blockNumber[:], 32)

	return blockNumberBytes, gas, nil
}

type hashHeader struct{}

func (c *hashHeader) RequiredGas(input []byte) uint64 {
	return params.HashHeaderGas
}

func (c *hashHeader) Run(input []byte, caller common.Address, evm *EVM, gas uint64) ([]byte, uint64, error) {
>>>>>>> d64872c1
	gas, err := debitRequiredGas(c, input, gas)
	if err != nil {
		return nil, gas, err
	}

<<<<<<< HEAD
	// input is comprised of a single argument:
	//   header:  rlp encoded block header
	if len(input) == 0 {
		return nil, gas, ErrInputLength
	}

	// Decode and verify the seal against the engine rules.
	header := new(types.Header)
	if err := rlp.DecodeBytes(input, header); err != nil {
		return nil, gas, err
	}
	if !evm.Context.VerifySeal(header) {
		return nil, gas, ErrInputValidation
	}

	// Extract the verified seal from the header.
	extra, err := types.ExtractIstanbulExtra(header)
=======
	var header types.Header
	err = rlp.DecodeBytes(input, &header)
>>>>>>> d64872c1
	if err != nil {
		return nil, gas, err
	}

<<<<<<< HEAD
	return common.LeftPadBytes(extra.AggregatedSeal.Bitmap.Bytes()[:], 32), gas, nil
=======
	hashBytes := header.Hash().Bytes()

	return hashBytes, gas, nil
>>>>>>> d64872c1
}<|MERGE_RESOLUTION|>--- conflicted
+++ resolved
@@ -53,7 +53,6 @@
 	common.BytesToAddress([]byte{4}): &dataCopy{},
 }
 
-<<<<<<< HEAD
 func celoPrecompileAddress(index byte) common.Address {
 	return common.BytesToAddress(append([]byte{0}, (CeloPrecompiledContractsAddressOffset - index)))
 }
@@ -72,17 +71,6 @@
 	getParentSealBitmapAddress   = celoPrecompileAddress(10)
 	getVerifiedSealBitmapAddress = celoPrecompileAddress(11)
 )
-=======
-var CeloPrecompiledContractsAddressOffset = byte(0xff)
-var transferAddress = common.BytesToAddress(append([]byte{0}, (CeloPrecompiledContractsAddressOffset - 2)))
-var fractionMulExpAddress = common.BytesToAddress(append([]byte{0}, (CeloPrecompiledContractsAddressOffset - 3)))
-var proofOfPossessionAddress = common.BytesToAddress(append([]byte{0}, (CeloPrecompiledContractsAddressOffset - 4)))
-var getValidatorAddress = common.BytesToAddress(append([]byte{0}, (CeloPrecompiledContractsAddressOffset - 5)))
-var numberValidatorsAddress = common.BytesToAddress(append([]byte{0}, (CeloPrecompiledContractsAddressOffset - 6)))
-var epochSizeAddress = common.BytesToAddress(append([]byte{0}, (CeloPrecompiledContractsAddressOffset - 7)))
-var blockNumberFromHeaderAddress = common.BytesToAddress(append([]byte{0}, (CeloPrecompiledContractsAddressOffset - 8)))
-var hashHeaderAddress = common.BytesToAddress(append([]byte{0}, (CeloPrecompiledContractsAddressOffset - 9)))
->>>>>>> d64872c1
 
 // PrecompiledContractsByzantium contains the default set of pre-compiled Ethereum
 // contracts used in the Byzantium release.
@@ -97,19 +85,6 @@
 	common.BytesToAddress([]byte{8}): &bn256Pairing{},
 
 	// Celo Precompiled Contracts
-<<<<<<< HEAD
-	transferAddress:          &transfer{},
-	fractionMulExpAddress:    &fractionMulExp{},
-	proofOfPossessionAddress: &proofOfPossession{},
-	getValidatorAddress:      &getValidator{},
-	numberValidatorsAddress:  &numberValidators{},
-	epochSizeAddress:         &epochSize{},
-	// DO NOT MERGE: Merge after these precompiles are added.
-	blockNumberFromHeaderAddress: nil,
-	hashHeaderAddress:            nil,
-	getParentSealBitmapAddress:   &getParentSealBitmap{},
-	getVerifiedSealBitmapAddress: &getVerifiedSealBitmap{},
-=======
 	transferAddress:              &transfer{},
 	fractionMulExpAddress:        &fractionMulExp{},
 	proofOfPossessionAddress:     &proofOfPossession{},
@@ -118,7 +93,8 @@
 	epochSizeAddress:             &epochSize{},
 	blockNumberFromHeaderAddress: &blockNumberFromHeader{},
 	hashHeaderAddress:            &hashHeader{},
->>>>>>> d64872c1
+	getParentSealBitmapAddress:   &getParentSealBitmap{},
+	getVerifiedSealBitmapAddress: &getVerifiedSealBitmap{},
 }
 
 // RunPrecompiledContract runs and evaluates the output of a precompiled contract.
@@ -732,7 +708,53 @@
 	return epochSizeBytes, gas, nil
 }
 
-<<<<<<< HEAD
+type blockNumberFromHeader struct{}
+
+func (c *blockNumberFromHeader) RequiredGas(input []byte) uint64 {
+	return params.GetBlockNumberFromHeaderGas
+}
+
+func (c *blockNumberFromHeader) Run(input []byte, caller common.Address, evm *EVM, gas uint64) ([]byte, uint64, error) {
+	gas, err := debitRequiredGas(c, input, gas)
+	if err != nil {
+		return nil, gas, err
+	}
+
+	var header types.Header
+	err = rlp.DecodeBytes(input, &header)
+	if err != nil {
+		return nil, gas, err
+	}
+
+	blockNumber := header.Number.Bytes()
+	blockNumberBytes := common.LeftPadBytes(blockNumber[:], 32)
+
+	return blockNumberBytes, gas, nil
+}
+
+type hashHeader struct{}
+
+func (c *hashHeader) RequiredGas(input []byte) uint64 {
+	return params.HashHeaderGas
+}
+
+func (c *hashHeader) Run(input []byte, caller common.Address, evm *EVM, gas uint64) ([]byte, uint64, error) {
+	gas, err := debitRequiredGas(c, input, gas)
+	if err != nil {
+		return nil, gas, err
+	}
+
+	var header types.Header
+	err = rlp.DecodeBytes(input, &header)
+	if err != nil {
+		return nil, gas, err
+	}
+
+	hashBytes := header.Hash().Bytes()
+
+	return hashBytes, gas, nil
+}
+
 type getParentSealBitmap struct{}
 
 func (c *getParentSealBitmap) RequiredGas(input []byte) uint64 {
@@ -742,21 +764,11 @@
 // Return the signer bitmap from the parent seal of a past block in the chain.
 // Requested parent seal must have occurred within 4 epochs of the current block number.
 func (c *getParentSealBitmap) Run(input []byte, caller common.Address, evm *EVM, gas uint64) ([]byte, uint64, error) {
-=======
-type blockNumberFromHeader struct{}
-
-func (c *blockNumberFromHeader) RequiredGas(input []byte) uint64 {
-	return params.GetBlockNumberFromHeaderGas
-}
-
-func (c *blockNumberFromHeader) Run(input []byte, caller common.Address, evm *EVM, gas uint64) ([]byte, uint64, error) {
->>>>>>> d64872c1
-	gas, err := debitRequiredGas(c, input, gas)
-	if err != nil {
-		return nil, gas, err
-	}
-
-<<<<<<< HEAD
+	gas, err := debitRequiredGas(c, input, gas)
+	if err != nil {
+		return nil, gas, err
+	}
+
 	// input is comprised of a single argument:
 	//   blockNumber: 32 byte integer representing the block number to access
 	if len(input) < 32 {
@@ -792,33 +804,11 @@
 }
 
 func (c *getVerifiedSealBitmap) Run(input []byte, caller common.Address, evm *EVM, gas uint64) ([]byte, uint64, error) {
-=======
-	var header types.Header
-	err = rlp.DecodeBytes(input, &header)
-	if err != nil {
-		return nil, gas, err
-	}
-
-	blockNumber := header.Number.Bytes()
-	blockNumberBytes := common.LeftPadBytes(blockNumber[:], 32)
-
-	return blockNumberBytes, gas, nil
-}
-
-type hashHeader struct{}
-
-func (c *hashHeader) RequiredGas(input []byte) uint64 {
-	return params.HashHeaderGas
-}
-
-func (c *hashHeader) Run(input []byte, caller common.Address, evm *EVM, gas uint64) ([]byte, uint64, error) {
->>>>>>> d64872c1
-	gas, err := debitRequiredGas(c, input, gas)
-	if err != nil {
-		return nil, gas, err
-	}
-
-<<<<<<< HEAD
+	gas, err := debitRequiredGas(c, input, gas)
+	if err != nil {
+		return nil, gas, err
+	}
+
 	// input is comprised of a single argument:
 	//   header:  rlp encoded block header
 	if len(input) == 0 {
@@ -836,19 +826,9 @@
 
 	// Extract the verified seal from the header.
 	extra, err := types.ExtractIstanbulExtra(header)
-=======
-	var header types.Header
-	err = rlp.DecodeBytes(input, &header)
->>>>>>> d64872c1
-	if err != nil {
-		return nil, gas, err
-	}
-
-<<<<<<< HEAD
+	if err != nil {
+		return nil, gas, err
+	}
+
 	return common.LeftPadBytes(extra.AggregatedSeal.Bitmap.Bytes()[:], 32), gas, nil
-=======
-	hashBytes := header.Hash().Bytes()
-
-	return hashBytes, gas, nil
->>>>>>> d64872c1
 }