--- conflicted
+++ resolved
@@ -33,21 +33,9 @@
 )
 
 var (
-<<<<<<< HEAD
 	errInsufficientBalanceForGas  = errors.New("insufficient balance to pay for gas")
 	errNonWhitelistedGasCurrency  = errors.New("non-whitelisted gas currency address")
 	errGasPriceDoesNotExceedFloor = errors.New("gasprice does not exceed floor")
-
-	// This is the amount of gas a single debitFrom or creditTo request can use.
-	// This prevents arbitrary computation to be performed in these functions.
-	// During testing, I noticed that a single invocation of debit gas consumes 7649 gas
-	// and a single invocation of creditGas consumes 7943 gas.
-	maxGasForDebitAndCreditTransactions uint64 = 10 * 1000
-=======
-	errInsufficientBalanceForGas = errors.New("insufficient balance to pay for gas")
-
-	errNonWhitelistedGasCurrency = errors.New("non-whitelisted gas currency address")
->>>>>>> 4fd835df
 )
 
 /*
@@ -311,7 +299,6 @@
 			return ErrNonceTooLow
 		}
 	}
-<<<<<<< HEAD
 
 	// Make sure this transaction's gas price is valid.
 	gasPriceFloor := big.NewInt(0)
@@ -327,10 +314,7 @@
 		return errGasPriceDoesNotExceedFloor
 	}
 
-	return st.buyGas()
-=======
 	return nil
->>>>>>> 4fd835df
 }
 
 // TransitionDb will transition the state by applying the current message and
@@ -394,7 +378,6 @@
 		}
 	}
 
-<<<<<<< HEAD
 	// Collect values from smart contracts or set defaults
 	var (
 		gasPriceFloor *big.Int                         = nil
@@ -416,47 +399,39 @@
 	}
 
 	// Distribute transaction fees
-	st.refundGas()
-	gasUsed := st.gasUsed()
-
-	// Pay gas fee to Coinbase chosen by the miner and Infrastructure fund
-	totalTxFee := new(big.Int).Mul(new(big.Int).SetUint64(gasUsed), st.gasPrice)
-	infraTxFee := new(big.Int).Div(new(big.Int).Mul(new(big.Int).SetUint64(gasUsed), new(big.Int).Mul(gasPriceFloor, infraFraction.Numerator)), infraFraction.Denominator)
-	minerTxFee := new(big.Int).Sub(totalTxFee, infraTxFee)
-
-	log.Trace("Paying gas fees", "gas used", st.gasUsed(), "gasUsed", gasUsed, "gas fee", totalTxFee)
-	log.Trace("Paying gas fees", "miner", st.evm.Coinbase, "gasFee", minerTxFee, "gas Currency", msg.GasCurrency())
-
-	if msg.GasFeeRecipient() == nil {
-		st.creditGas(msg.From(), minerTxFee, msg.GasCurrency())
-	} else {
-		st.creditGas(*msg.GasFeeRecipient(), minerTxFee, msg.GasCurrency())
-	}
-
-	if infraAddress != nil {
-		log.Trace("Paying gas fees", "infrastructureFund", infraAddress, "gasFee", infraTxFee, "gas Currency", msg.GasCurrency())
-		st.creditGas(*infraAddress, infraTxFee, msg.GasCurrency())
-=======
 	err = st.refundGas()
 	if err != nil {
 		log.Error("Failed to refund gas", "err", err)
 		return nil, 0, false, err
 	}
-
 	gasUsed := st.gasUsed()
-	// Pay gas fee to gas fee recipient
-	gasFee := new(big.Int).Mul(new(big.Int).SetUint64(gasUsed), st.gasPrice)
-	// TODO(asa): Revisit this when paying gas fees partially to infra fund.
+
+	// Pay gas fee to gas fee recipient and Infrastructure fund
+	totalTxFee := new(big.Int).Mul(new(big.Int).SetUint64(gasUsed), st.gasPrice)
+	infraTxFee := new(big.Int).Div(new(big.Int).Mul(new(big.Int).SetUint64(gasUsed), new(big.Int).Mul(gasPriceFloor, infraFraction.Numerator)), infraFraction.Denominator)
+	minerTxFee := new(big.Int).Sub(totalTxFee, infraTxFee)
+
+	log.Trace("Paying gas fees", "gas used", st.gasUsed(), "gasUsed", gasUsed, "gas fee", totalTxFee)
+	log.Trace("Paying gas fees", "miner", st.evm.Coinbase, "gasFee", minerTxFee, "gas Currency", msg.GasCurrency())
+
 	if msg.GasFeeRecipient() == nil {
-		err = st.creditGas(msg.From(), gasFee, msg.GasCurrency())
+		st.creditGas(msg.From(), minerTxFee, msg.GasCurrency())
 	} else {
-		err = st.creditGas(*msg.GasFeeRecipient(), gasFee, msg.GasCurrency())
-	}
-
-	if err != nil {
-		return nil, 0, false, err
->>>>>>> 4fd835df
-	}
+    err = st.creditGas(*msg.GasFeeRecipient(), minerTxFee, msg.GasCurrency())
+	}
+
+  if err != nil {
+    return nil, 0, false, err
+  }
+
+	if infraAddress != nil {
+		log.Trace("Paying gas fees", "infrastructureFund", infraAddress, "gasFee", infraTxFee, "gas Currency", msg.GasCurrency())
+		err = st.creditGas(*infraAddress, infraTxFee, msg.GasCurrency())
+  }
+
+  if err != nil {
+    return nil, 0, false, err
+  }
 
 	return ret, st.gasUsed(), vmerr != nil, err
 }
