--- conflicted
+++ resolved
@@ -43,11 +43,7 @@
 
 func TestSetupGenesis(t *testing.T) {
 	var (
-<<<<<<< HEAD
 		customghash = common.HexToHash("0x8f9d8478e622c87795601a2ca9c406467745065a2a0f632fa5d0305c2d08b834")
-=======
-		customghash = common.HexToHash("0x89c99d90b79719238d2645c7642f2c9295246e80775b38cfd162b696817fbd50")
->>>>>>> 242e2ccd
 		customg     = Genesis{
 			Config: &params.ChainConfig{HomesteadBlock: big.NewInt(3)},
 			Alloc: GenesisAlloc{
