// Copyright 2016 The go-ethereum Authors
// This file is part of the go-ethereum library.
//
// The go-ethereum library is free software: you can redistribute it and/or modify
// it under the terms of the GNU Lesser General Public License as published by
// the Free Software Foundation, either version 3 of the License, or
// (at your option) any later version.
//
// The go-ethereum library is distributed in the hope that it will be useful,
// but WITHOUT ANY WARRANTY; without even the implied warranty of
// MERCHANTABILITY or FITNESS FOR A PARTICULAR PURPOSE. See the
// GNU Lesser General Public License for more details.
//
// You should have received a copy of the GNU Lesser General Public License
// along with the go-ethereum library. If not, see <http://www.gnu.org/licenses/>.

// Package les implements the Light Ethereum Subprotocol.
package les

import (
	"crypto/ecdsa"
	"encoding/binary"
	"math"
	"sync"

	"github.com/ethereum/go-ethereum/common"
	"github.com/ethereum/go-ethereum/core"
	"github.com/ethereum/go-ethereum/core/rawdb"
	"github.com/ethereum/go-ethereum/core/types"
	"github.com/ethereum/go-ethereum/eth"
	"github.com/ethereum/go-ethereum/ethdb"
	"github.com/ethereum/go-ethereum/les/flowcontrol"
	"github.com/ethereum/go-ethereum/light"
	"github.com/ethereum/go-ethereum/log"
	"github.com/ethereum/go-ethereum/p2p"
	"github.com/ethereum/go-ethereum/p2p/discv5"
	"github.com/ethereum/go-ethereum/rlp"
)

type LesServer struct {
	config          *eth.Config
	protocolManager *ProtocolManager
	fcManager       *flowcontrol.ClientManager // nil if our node is client only
	fcCostStats     *requestCostStats
	defParams       *flowcontrol.ServerParams
	lesTopics       []discv5.Topic
	privateKey      *ecdsa.PrivateKey
	quitSync        chan struct{}

	chtIndexer, bloomTrieIndexer *core.ChainIndexer
}

func NewLesServer(eth *eth.Ethereum, config *eth.Config) (*LesServer, error) {
	quitSync := make(chan struct{})
	pm, err := NewProtocolManager(eth.BlockChain().Config(), false, ServerProtocolVersions, config.NetworkId, eth.EventMux(), eth.Engine(), newPeerSet(), eth.BlockChain(), eth.TxPool(), eth.ChainDb(), nil, nil, quitSync, new(sync.WaitGroup))
	if err != nil {
		return nil, err
	}

	lesTopics := make([]discv5.Topic, len(AdvertiseProtocolVersions))
	for i, pv := range AdvertiseProtocolVersions {
		lesTopics[i] = lesTopic(eth.BlockChain().Genesis().Hash(), pv)
	}

	srv := &LesServer{
		config:           config,
		protocolManager:  pm,
		quitSync:         quitSync,
		lesTopics:        lesTopics,
		chtIndexer:       light.NewChtIndexer(eth.ChainDb(), false),
		bloomTrieIndexer: light.NewBloomTrieIndexer(eth.ChainDb(), false),
	}
	logger := log.New()

	chtV1SectionCount, _, _ := srv.chtIndexer.Sections() // indexer still uses LES/1 4k section size for backwards server compatibility
	chtV2SectionCount := chtV1SectionCount / (light.CHTFrequencyClient / light.CHTFrequencyServer)
	if chtV2SectionCount != 0 {
		// convert to LES/2 section
		chtLastSection := chtV2SectionCount - 1
		// convert last LES/2 section index back to LES/1 index for chtIndexer.SectionHead
		chtLastSectionV1 := (chtLastSection+1)*(light.CHTFrequencyClient/light.CHTFrequencyServer) - 1
		chtSectionHead := srv.chtIndexer.SectionHead(chtLastSectionV1)
		chtRoot := light.GetChtV2Root(pm.chainDb, chtLastSection, chtSectionHead)
		logger.Info("Loaded CHT", "section", chtLastSection, "head", chtSectionHead, "root", chtRoot)
	}
	bloomTrieSectionCount, _, _ := srv.bloomTrieIndexer.Sections()
	if bloomTrieSectionCount != 0 {
		bloomTrieLastSection := bloomTrieSectionCount - 1
		bloomTrieSectionHead := srv.bloomTrieIndexer.SectionHead(bloomTrieLastSection)
		bloomTrieRoot := light.GetBloomTrieRoot(pm.chainDb, bloomTrieLastSection, bloomTrieSectionHead)
		logger.Info("Loaded bloom trie", "section", bloomTrieLastSection, "head", bloomTrieSectionHead, "root", bloomTrieRoot)
	}

	srv.chtIndexer.Start(eth.BlockChain())
	pm.server = srv

	srv.defParams = &flowcontrol.ServerParams{
		BufLimit:    300000000,
		MinRecharge: 50000,
	}
	srv.fcManager = flowcontrol.NewClientManager(uint64(config.LightServ), 10, 1000000000)
	srv.fcCostStats = newCostStats(eth.ChainDb())
	return srv, nil
}

func (s *LesServer) Protocols() []p2p.Protocol {
	return s.protocolManager.SubProtocols
}

// Start starts the LES server
func (s *LesServer) Start(srvr *p2p.Server) {
<<<<<<< HEAD
	s.protocolManager.Start()
  // for _, topic := range s.lesTopics {
  // 	// topic := topic
  //   // go func() {
  //   // 	logger := log.New("topic", topic)
  //   // 	logger.Info("Starting topic registration")
  //   // 	defer logger.Info("Terminated topic registration")
  // 
  //   // 	srvr.DiscV5.RegisterTopic(topic, s.quitSync)
  //   // }()
  // }
=======
	s.protocolManager.Start(s.config.LightPeers)
	if srvr.DiscV5 != nil {
		for _, topic := range s.lesTopics {
			topic := topic
			go func() {
				logger := log.New("topic", topic)
				logger.Info("Starting topic registration")
				defer logger.Info("Terminated topic registration")

				srvr.DiscV5.RegisterTopic(topic, s.quitSync)
			}()
		}
	}
>>>>>>> 784aa839
	s.privateKey = srvr.PrivateKey
	s.protocolManager.blockLoop()
}

func (s *LesServer) SetBloomBitsIndexer(bloomIndexer *core.ChainIndexer) {
	bloomIndexer.AddChildIndexer(s.bloomTrieIndexer)
}

// Stop stops the LES service
func (s *LesServer) Stop() {
	s.chtIndexer.Close()
	// bloom trie indexer is closed by parent bloombits indexer
	s.fcCostStats.store()
	s.fcManager.Stop()
	go func() {
		<-s.protocolManager.noMorePeers
	}()
	s.protocolManager.Stop()
}

type requestCosts struct {
	baseCost, reqCost uint64
}

type requestCostTable map[uint64]*requestCosts

type RequestCostList []struct {
	MsgCode, BaseCost, ReqCost uint64
}

func (list RequestCostList) decode() requestCostTable {
	table := make(requestCostTable)
	for _, e := range list {
		table[e.MsgCode] = &requestCosts{
			baseCost: e.BaseCost,
			reqCost:  e.ReqCost,
		}
	}
	return table
}

type linReg struct {
	sumX, sumY, sumXX, sumXY float64
	cnt                      uint64
}

const linRegMaxCnt = 100000

func (l *linReg) add(x, y float64) {
	if l.cnt >= linRegMaxCnt {
		sub := float64(l.cnt+1-linRegMaxCnt) / linRegMaxCnt
		l.sumX -= l.sumX * sub
		l.sumY -= l.sumY * sub
		l.sumXX -= l.sumXX * sub
		l.sumXY -= l.sumXY * sub
		l.cnt = linRegMaxCnt - 1
	}
	l.cnt++
	l.sumX += x
	l.sumY += y
	l.sumXX += x * x
	l.sumXY += x * y
}

func (l *linReg) calc() (b, m float64) {
	if l.cnt == 0 {
		return 0, 0
	}
	cnt := float64(l.cnt)
	d := cnt*l.sumXX - l.sumX*l.sumX
	if d < 0.001 {
		return l.sumY / cnt, 0
	}
	m = (cnt*l.sumXY - l.sumX*l.sumY) / d
	b = (l.sumY / cnt) - (m * l.sumX / cnt)
	return b, m
}

func (l *linReg) toBytes() []byte {
	var arr [40]byte
	binary.BigEndian.PutUint64(arr[0:8], math.Float64bits(l.sumX))
	binary.BigEndian.PutUint64(arr[8:16], math.Float64bits(l.sumY))
	binary.BigEndian.PutUint64(arr[16:24], math.Float64bits(l.sumXX))
	binary.BigEndian.PutUint64(arr[24:32], math.Float64bits(l.sumXY))
	binary.BigEndian.PutUint64(arr[32:40], l.cnt)
	return arr[:]
}

func linRegFromBytes(data []byte) *linReg {
	if len(data) != 40 {
		return nil
	}
	l := &linReg{}
	l.sumX = math.Float64frombits(binary.BigEndian.Uint64(data[0:8]))
	l.sumY = math.Float64frombits(binary.BigEndian.Uint64(data[8:16]))
	l.sumXX = math.Float64frombits(binary.BigEndian.Uint64(data[16:24]))
	l.sumXY = math.Float64frombits(binary.BigEndian.Uint64(data[24:32]))
	l.cnt = binary.BigEndian.Uint64(data[32:40])
	return l
}

type requestCostStats struct {
	lock  sync.RWMutex
	db    ethdb.Database
	stats map[uint64]*linReg
}

type requestCostStatsRlp []struct {
	MsgCode uint64
	Data    []byte
}

var rcStatsKey = []byte("_requestCostStats")

func newCostStats(db ethdb.Database) *requestCostStats {
	stats := make(map[uint64]*linReg)
	for _, code := range reqList {
		stats[code] = &linReg{cnt: 100}
	}

	if db != nil {
		data, err := db.Get(rcStatsKey)
		var statsRlp requestCostStatsRlp
		if err == nil {
			err = rlp.DecodeBytes(data, &statsRlp)
		}
		if err == nil {
			for _, r := range statsRlp {
				if stats[r.MsgCode] != nil {
					if l := linRegFromBytes(r.Data); l != nil {
						stats[r.MsgCode] = l
					}
				}
			}
		}
	}

	return &requestCostStats{
		db:    db,
		stats: stats,
	}
}

func (s *requestCostStats) store() {
	s.lock.Lock()
	defer s.lock.Unlock()

	statsRlp := make(requestCostStatsRlp, len(reqList))
	for i, code := range reqList {
		statsRlp[i].MsgCode = code
		statsRlp[i].Data = s.stats[code].toBytes()
	}

	if data, err := rlp.EncodeToBytes(statsRlp); err == nil {
		s.db.Put(rcStatsKey, data)
	}
}

func (s *requestCostStats) getCurrentList() RequestCostList {
	s.lock.Lock()
	defer s.lock.Unlock()

	list := make(RequestCostList, len(reqList))
	//fmt.Println("RequestCostList")
	for idx, code := range reqList {
		b, m := s.stats[code].calc()
		//fmt.Println(code, s.stats[code].cnt, b/1000000, m/1000000)
		if m < 0 {
			b += m
			m = 0
		}
		if b < 0 {
			b = 0
		}

		list[idx].MsgCode = code
		list[idx].BaseCost = uint64(b * 2)
		list[idx].ReqCost = uint64(m * 2)
	}
	return list
}

func (s *requestCostStats) update(msgCode, reqCnt, cost uint64) {
	s.lock.Lock()
	defer s.lock.Unlock()

	c, ok := s.stats[msgCode]
	if !ok || reqCnt == 0 {
		return
	}
	c.add(float64(reqCnt), float64(cost))
}

func (pm *ProtocolManager) blockLoop() {
	pm.wg.Add(1)
	headCh := make(chan core.ChainHeadEvent, 10)
	headSub := pm.blockchain.SubscribeChainHeadEvent(headCh)
	go func() {
		var lastHead *types.Header
		lastBroadcastTd := common.Big0
		for {
			select {
			case ev := <-headCh:
				peers := pm.peers.AllPeers()
				if len(peers) > 0 {
					header := ev.Block.Header()
					hash := header.Hash()
					number := header.Number.Uint64()
					td := rawdb.ReadTd(pm.chainDb, hash, number)
					if td != nil && td.Cmp(lastBroadcastTd) > 0 {
						var reorg uint64
						if lastHead != nil {
							reorg = lastHead.Number.Uint64() - rawdb.FindCommonAncestor(pm.chainDb, header, lastHead).Number.Uint64()
						}
						lastHead = header
						lastBroadcastTd = td

						log.Debug("Announcing block to peers", "number", number, "hash", hash, "td", td, "reorg", reorg)

						announce := announceData{Hash: hash, Number: number, Td: td, ReorgDepth: reorg}
						var (
							signed         bool
							signedAnnounce announceData
						)

						for _, p := range peers {
							switch p.announceType {

							case announceTypeSimple:
								select {
								case p.announceChn <- announce:
								default:
									pm.removePeer(p.id)
								}

							case announceTypeSigned:
								if !signed {
									signedAnnounce = announce
									signedAnnounce.sign(pm.server.privateKey)
									signed = true
								}

								select {
								case p.announceChn <- signedAnnounce:
								default:
									pm.removePeer(p.id)
								}
							}
						}
					}
				}
			case <-pm.quitSync:
				headSub.Unsubscribe()
				pm.wg.Done()
				return
			}
		}
	}()
}<|MERGE_RESOLUTION|>--- conflicted
+++ resolved
@@ -109,19 +109,6 @@
 
 // Start starts the LES server
 func (s *LesServer) Start(srvr *p2p.Server) {
-<<<<<<< HEAD
-	s.protocolManager.Start()
-  // for _, topic := range s.lesTopics {
-  // 	// topic := topic
-  //   // go func() {
-  //   // 	logger := log.New("topic", topic)
-  //   // 	logger.Info("Starting topic registration")
-  //   // 	defer logger.Info("Terminated topic registration")
-  // 
-  //   // 	srvr.DiscV5.RegisterTopic(topic, s.quitSync)
-  //   // }()
-  // }
-=======
 	s.protocolManager.Start(s.config.LightPeers)
 	if srvr.DiscV5 != nil {
 		for _, topic := range s.lesTopics {
@@ -135,7 +122,6 @@
 			}()
 		}
 	}
->>>>>>> 784aa839
 	s.privateKey = srvr.PrivateKey
 	s.protocolManager.blockLoop()
 }
