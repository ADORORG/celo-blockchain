// Copyright 2017 The go-ethereum Authors
// This file is part of the go-ethereum library.
//
// The go-ethereum library is free software: you can redistribute it and/or modify
// it under the terms of the GNU Lesser General Public License as published by
// the Free Software Foundation, either version 3 of the License, or
// (at your option) any later version.
//
// The go-ethereum library is distributed in the hope that it will be useful,
// but WITHOUT ANY WARRANTY; without even the implied warranty of
// MERCHANTABILITY or FITNESS FOR A PARTICULAR PURPOSE. See the
// GNU Lesser General Public License for more details.
//
// You should have received a copy of the GNU Lesser General Public License
// along with the go-ethereum library. If not, see <http://www.gnu.org/licenses/>.

package istanbul

import (
	"fmt"
	"io"
	"math/big"

	"github.com/ethereum/go-ethereum/common"
	"github.com/ethereum/go-ethereum/core/types"
	"github.com/ethereum/go-ethereum/rlp"
)

// UptimeEntry contains the uptime score of a validator during an epoch as well as the
// last block they signed on
type UptimeEntry struct {
	ScoreTally      uint64
	LastSignedBlock uint64
}

func (u *UptimeEntry) String() string {
	return fmt.Sprintf("UptimeEntry { scoreTally: %v, lastBlock: %v}", u.ScoreTally, u.LastSignedBlock)
}

// Uptime contains the latest block for which uptime metrics were accounted for. It also contains
// an array of Entries where the `i`th entry represents the uptime statistics of the `i`th validator
// in the validator set for that epoch
type Uptime struct {
	LatestBlock uint64
	Entries     []UptimeEntry
}

// Proposal supports retrieving height and serialized block to be used during Istanbul consensus.
type Proposal interface {
	// Number retrieves the sequence number of this proposal.
	Number() *big.Int

	Header() *types.Header

	// Hash retrieves the hash of this block
	Hash() common.Hash

	// ParentHash retrieves the hash of this block's parent
	ParentHash() common.Hash

	EncodeRLP(w io.Writer) error

	DecodeRLP(s *rlp.Stream) error
}

// ## Request ##############################################################

type Request struct {
	Proposal Proposal
}

// EncodeRLP serializes b into the Ethereum RLP format.
func (b *Request) EncodeRLP(w io.Writer) error {
	return rlp.Encode(w, []interface{}{b.Proposal})
}

// DecodeRLP implements rlp.Decoder, and load the consensus fields from a RLP stream.
func (b *Request) DecodeRLP(s *rlp.Stream) error {
	var request struct {
		Proposal *types.Block
	}

	if err := s.Decode(&request); err != nil {
		return err
	}

	b.Proposal = request.Proposal
	return nil
}

// ## View ##############################################################

// View includes a round number and a sequence number.
// Sequence is the block number we'd like to commit.
// Each round has a number and is composed by 3 steps: preprepare, prepare and commit.
//
// If the given block is not accepted by validators, a round change will occur
// and the validators start a new round with round+1.
type View struct {
	Round    *big.Int
	Sequence *big.Int
}

func (v *View) String() string {
	if v.Round == nil || v.Sequence == nil {
		return "Invalid"
	}
	return fmt.Sprintf("{Round: %d, Sequence: %d}", v.Round.Uint64(), v.Sequence.Uint64())
}

// Cmp compares v and y and returns:
//   -1 if v <  y
//    0 if v == y
//   +1 if v >  y
func (v *View) Cmp(y *View) int {
	if v.Sequence.Cmp(y.Sequence) != 0 {
		return v.Sequence.Cmp(y.Sequence)
	}
	if v.Round.Cmp(y.Round) != 0 {
		return v.Round.Cmp(y.Round)
	}
	return 0
}

// ## RoundChangeCertificate ##############################################################

type RoundChangeCertificate struct {
	RoundChangeMessages []Message
}

func (b *RoundChangeCertificate) IsEmpty() bool {
	return len(b.RoundChangeMessages) == 0
}

// ## Preprepare ##############################################################

type Preprepare struct {
	View                   *View
	Proposal               Proposal
	RoundChangeCertificate RoundChangeCertificate
}

type PreprepareData struct {
	View                   *View
	Proposal               *types.Block
	RoundChangeCertificate RoundChangeCertificate
}

type PreprepareSummary struct {
	View                          *View            `json:"view"`
	ProposalHash                  common.Hash      `json:"proposalHash"`
	RoundChangeCertificateSenders []common.Address `json:"roundChangeCertificateSenders"`
}

func (pp *Preprepare) HasRoundChangeCertificate() bool {
	return !pp.RoundChangeCertificate.IsEmpty()
}

func (pp *Preprepare) AsData() *PreprepareData {
	return &PreprepareData{
		View:                   pp.View,
		Proposal:               pp.Proposal.(*types.Block),
		RoundChangeCertificate: pp.RoundChangeCertificate,
	}
}

func (pp *Preprepare) Summary() *PreprepareSummary {
	return &PreprepareSummary{
		View:                          pp.View,
		ProposalHash:                  pp.Proposal.Hash(),
		RoundChangeCertificateSenders: MapMessagesToSenders(pp.RoundChangeCertificate.RoundChangeMessages),
	}
}

// RLP Encoding ---------------------------------------------------------------

// EncodeRLP serializes b into the Ethereum RLP format.
func (pp *Preprepare) EncodeRLP(w io.Writer) error {
	return rlp.Encode(w, pp.AsData())
}

// DecodeRLP implements rlp.Decoder, and load the consensus fields from a RLP stream.
func (pp *Preprepare) DecodeRLP(s *rlp.Stream) error {
	var data PreprepareData
	if err := s.Decode(&data); err != nil {
		return err
	}
	pp.View, pp.Proposal, pp.RoundChangeCertificate = data.View, data.Proposal, data.RoundChangeCertificate
	return nil
}

// ## PreparedCertificate #####################################################

type PreparedCertificate struct {
	Proposal                Proposal
	PrepareOrCommitMessages []Message
}

type PreparedCertificateData struct {
	Proposal                *types.Block
	PrepareOrCommitMessages []Message
}

type PreparedCertificateSummary struct {
	ProposalHash   common.Hash      `json:"proposalHash"`
	PrepareSenders []common.Address `json:"prepareSenders"`
	CommitSenders  []common.Address `json:"commitSenders"`
}

func EmptyPreparedCertificate() PreparedCertificate {
	emptyHeader := &types.Header{
		Difficulty: big.NewInt(0),
		Number:     big.NewInt(0),
		GasLimit:   0,
		GasUsed:    0,
		Time:       big.NewInt(0),
	}
	block := &types.Block{}
	block = block.WithRandomness(&types.EmptyRandomness)

	return PreparedCertificate{
		Proposal:                block.WithSeal(emptyHeader),
		PrepareOrCommitMessages: []Message{},
	}
}

func (pc *PreparedCertificate) IsEmpty() bool {
	return len(pc.PrepareOrCommitMessages) == 0
}

func (pc *PreparedCertificate) AsData() *PreparedCertificateData {
	return &PreparedCertificateData{
		Proposal:                pc.Proposal.(*types.Block),
		PrepareOrCommitMessages: pc.PrepareOrCommitMessages,
	}
}

func (pc *PreparedCertificate) Summary() *PreparedCertificateSummary {
	var prepareSenders, commitSenders []common.Address
	for _, msg := range pc.PrepareOrCommitMessages {
		if msg.Code == MsgPrepare {
			prepareSenders = append(prepareSenders, msg.Address)
		} else {
			commitSenders = append(commitSenders, msg.Address)
		}
	}

	return &PreparedCertificateSummary{
		ProposalHash:   pc.Proposal.Hash(),
		PrepareSenders: prepareSenders,
		CommitSenders:  commitSenders,
	}
}

// RLP Encoding ---------------------------------------------------------------

// EncodeRLP serializes b into the Ethereum RLP format.
func (pc *PreparedCertificate) EncodeRLP(w io.Writer) error {
	return rlp.Encode(w, pc.AsData())
}

// DecodeRLP implements rlp.Decoder, and load the consensus fields from a RLP stream.
func (pc *PreparedCertificate) DecodeRLP(s *rlp.Stream) error {
	var data PreparedCertificateData
	if err := s.Decode(&data); err != nil {
		return err
	}
	pc.PrepareOrCommitMessages, pc.Proposal = data.PrepareOrCommitMessages, data.Proposal
	return nil

}

// ## RoundChange #############################################################

type RoundChange struct {
	View                *View
	PreparedCertificate PreparedCertificate
}

func (b *RoundChange) HasPreparedCertificate() bool {
	return !b.PreparedCertificate.IsEmpty()
}

// EncodeRLP serializes b into the Ethereum RLP format.
func (b *RoundChange) EncodeRLP(w io.Writer) error {
	return rlp.Encode(w, []interface{}{b.View, &b.PreparedCertificate})
}

// DecodeRLP implements rlp.Decoder, and load the consensus fields from a RLP stream.
func (b *RoundChange) DecodeRLP(s *rlp.Stream) error {
	var roundChange struct {
		View                *View
		PreparedCertificate PreparedCertificate
	}

	if err := s.Decode(&roundChange); err != nil {
		return err
	}
	b.View, b.PreparedCertificate = roundChange.View, roundChange.PreparedCertificate
	return nil
}

// ## Subject #################################################################

type Subject struct {
	View   *View
	Digest common.Hash
}

func (s *Subject) String() string {
	return fmt.Sprintf("{View: %v, Digest: %v}", s.View, s.Digest.String())
}

// ## CommittedSubject #################################################################

type CommittedSubject struct {
	Subject       *Subject
	CommittedSeal []byte
}

// ## ForwardMessage #################################################################

type ForwardMessage struct {
	Msg           []byte
	DestAddresses []common.Address
}

<<<<<<< HEAD
type CommittedSubject struct {
	Subject       *Subject
	CommittedSeal []byte
}

// EncodeRLP serializes b into the Ethereum RLP format.
func (cs *CommittedSubject) EncodeRLP(w io.Writer) error {
	return rlp.Encode(w, []interface{}{cs.Subject, cs.CommittedSeal})
}

// DecodeRLP implements rlp.Decoder, and load the consensus fields from a RLP stream.
func (cs *CommittedSubject) DecodeRLP(s *rlp.Stream) error {
	var committedSubject struct {
		Subject       *Subject
		CommittedSeal []byte
	}

	if err := s.Decode(&committedSubject); err != nil {
		return err
	}
	cs.Subject, cs.CommittedSeal = committedSubject.Subject, committedSubject.CommittedSeal
	return nil
}

type ForwardMessage struct {
	Msg           []byte
	DestAddresses []common.Address
}

// EncodeRLP serializes fm into the Ethereum RLP format.
func (fm *ForwardMessage) EncodeRLP(w io.Writer) error {
	return rlp.Encode(w, []interface{}{fm.Msg, fm.DestAddresses})
}

// DecodeRLP implements rlp.Decoder, and load the consensus fields from a RLP stream.
func (fm *ForwardMessage) DecodeRLP(s *rlp.Stream) error {
	var forwardMessage struct {
		Msg           []byte
		DestAddresses []common.Address
	}

	if err := s.Decode(&forwardMessage); err != nil {
		return err
	}
	fm.Msg, fm.DestAddresses = forwardMessage.Msg, forwardMessage.DestAddresses
	return nil
}
=======
// ## Message #################################################################
>>>>>>> 970c82d4

const (
	MsgPreprepare uint64 = iota
	MsgPrepare
	MsgCommit
	MsgRoundChange
)

type Message struct {
	Code      uint64
	Msg       []byte
	Address   common.Address // The sender address
	Signature []byte         // Signature of the Message using the private key associated with the "Address" field
<<<<<<< HEAD
}

// ==============================================
//
// define the functions that needs to be provided for rlp Encoder/Decoder.

// EncodeRLP serializes m into the Ethereum RLP format.
func (m *Message) EncodeRLP(w io.Writer) error {
	return rlp.Encode(w, []interface{}{m.Code, m.Msg, m.Address, m.Signature})
}

// DecodeRLP implements rlp.Decoder, and load the consensus fields from a RLP stream.
func (m *Message) DecodeRLP(s *rlp.Stream) error {
	var msg struct {
		Code      uint64
		Msg       []byte
		Address   common.Address
		Signature []byte
	}
=======
}

// define the functions that needs to be provided for core.
>>>>>>> 970c82d4

func (m *Message) Sign(signingFn func(data []byte) ([]byte, error)) error {
	// Construct and encode a message with no signature
	payloadNoSig, err := m.PayloadNoSig()
	if err != nil {
		return err
	}
<<<<<<< HEAD
	m.Code, m.Msg, m.Address, m.Signature = msg.Code, msg.Msg, msg.Address, msg.Signature
	return nil
}

// ==============================================
//
// define the functions that needs to be provided for core.

func (m *Message) Sign(signingFn func(data []byte) ([]byte, error)) error {
	// Construct and encode a message with no signature
	payloadNoSig, err := m.PayloadNoSig()
	if err != nil {
		return err
	}
	m.Signature, err = signingFn(payloadNoSig)
	return err
}

=======
	m.Signature, err = signingFn(payloadNoSig)
	return err
}

>>>>>>> 970c82d4
func (m *Message) FromPayload(b []byte, validateFn func([]byte, []byte) (common.Address, error)) error {
	// Decode Message
	err := rlp.DecodeBytes(b, &m)
	if err != nil {
		return err
	}

	// Validate message (on a message without Signature)
	if validateFn != nil {
		var payload []byte
		payload, err = m.PayloadNoSig()
		if err != nil {
			return err
		}

		signed_val_addr, err := validateFn(payload, m.Signature)
		if err != nil {
			return err
		}
		if signed_val_addr != m.Address {
			return ErrInvalidSigner
		}
	}
	return nil
}

func (m *Message) Payload() ([]byte, error) {
	return rlp.EncodeToBytes(m)
}

func (m *Message) PayloadNoSig() ([]byte, error) {
	return rlp.EncodeToBytes(&Message{
		Code:      m.Code,
		Msg:       m.Msg,
		Address:   m.Address,
		Signature: []byte{},
	})
}

func (m *Message) Decode(val interface{}) error {
	return rlp.DecodeBytes(m.Msg, val)
}

func (m *Message) String() string {
	return fmt.Sprintf("{Code: %v, Address: %v}", m.Code, m.Address.String())
}

// MapMessagesToSenders map a list of Messages to the list of the sender addresses
func MapMessagesToSenders(messages []Message) []common.Address {
	returnList := make([]common.Address, len(messages))

	for i, ms := range messages {
		returnList[i] = ms.Address
	}

	return returnList
}<|MERGE_RESOLUTION|>--- conflicted
+++ resolved
@@ -325,57 +325,7 @@
 	DestAddresses []common.Address
 }
 
-<<<<<<< HEAD
-type CommittedSubject struct {
-	Subject       *Subject
-	CommittedSeal []byte
-}
-
-// EncodeRLP serializes b into the Ethereum RLP format.
-func (cs *CommittedSubject) EncodeRLP(w io.Writer) error {
-	return rlp.Encode(w, []interface{}{cs.Subject, cs.CommittedSeal})
-}
-
-// DecodeRLP implements rlp.Decoder, and load the consensus fields from a RLP stream.
-func (cs *CommittedSubject) DecodeRLP(s *rlp.Stream) error {
-	var committedSubject struct {
-		Subject       *Subject
-		CommittedSeal []byte
-	}
-
-	if err := s.Decode(&committedSubject); err != nil {
-		return err
-	}
-	cs.Subject, cs.CommittedSeal = committedSubject.Subject, committedSubject.CommittedSeal
-	return nil
-}
-
-type ForwardMessage struct {
-	Msg           []byte
-	DestAddresses []common.Address
-}
-
-// EncodeRLP serializes fm into the Ethereum RLP format.
-func (fm *ForwardMessage) EncodeRLP(w io.Writer) error {
-	return rlp.Encode(w, []interface{}{fm.Msg, fm.DestAddresses})
-}
-
-// DecodeRLP implements rlp.Decoder, and load the consensus fields from a RLP stream.
-func (fm *ForwardMessage) DecodeRLP(s *rlp.Stream) error {
-	var forwardMessage struct {
-		Msg           []byte
-		DestAddresses []common.Address
-	}
-
-	if err := s.Decode(&forwardMessage); err != nil {
-		return err
-	}
-	fm.Msg, fm.DestAddresses = forwardMessage.Msg, forwardMessage.DestAddresses
-	return nil
-}
-=======
 // ## Message #################################################################
->>>>>>> 970c82d4
 
 const (
 	MsgPreprepare uint64 = iota
@@ -389,31 +339,9 @@
 	Msg       []byte
 	Address   common.Address // The sender address
 	Signature []byte         // Signature of the Message using the private key associated with the "Address" field
-<<<<<<< HEAD
-}
-
-// ==============================================
-//
-// define the functions that needs to be provided for rlp Encoder/Decoder.
-
-// EncodeRLP serializes m into the Ethereum RLP format.
-func (m *Message) EncodeRLP(w io.Writer) error {
-	return rlp.Encode(w, []interface{}{m.Code, m.Msg, m.Address, m.Signature})
-}
-
-// DecodeRLP implements rlp.Decoder, and load the consensus fields from a RLP stream.
-func (m *Message) DecodeRLP(s *rlp.Stream) error {
-	var msg struct {
-		Code      uint64
-		Msg       []byte
-		Address   common.Address
-		Signature []byte
-	}
-=======
 }
 
 // define the functions that needs to be provided for core.
->>>>>>> 970c82d4
 
 func (m *Message) Sign(signingFn func(data []byte) ([]byte, error)) error {
 	// Construct and encode a message with no signature
@@ -421,31 +349,10 @@
 	if err != nil {
 		return err
 	}
-<<<<<<< HEAD
-	m.Code, m.Msg, m.Address, m.Signature = msg.Code, msg.Msg, msg.Address, msg.Signature
-	return nil
-}
-
-// ==============================================
-//
-// define the functions that needs to be provided for core.
-
-func (m *Message) Sign(signingFn func(data []byte) ([]byte, error)) error {
-	// Construct and encode a message with no signature
-	payloadNoSig, err := m.PayloadNoSig()
-	if err != nil {
-		return err
-	}
 	m.Signature, err = signingFn(payloadNoSig)
 	return err
 }
 
-=======
-	m.Signature, err = signingFn(payloadNoSig)
-	return err
-}
-
->>>>>>> 970c82d4
 func (m *Message) FromPayload(b []byte, validateFn func([]byte, []byte) (common.Address, error)) error {
 	// Decode Message
 	err := rlp.DecodeBytes(b, &m)
