--- conflicted
+++ resolved
@@ -69,15 +69,9 @@
 	})
 }
 
-<<<<<<< HEAD
-func (c *core) handleRoundChange(msg *message, src istanbul.Validator) error {
+func (c *core) handleRoundChange(msg *istanbul.Message, src istanbul.Validator) error {
 	idx, _ := c.valSet.GetByAddress(src.Address())
 	logger := c.logger.New("state", c.state, "from", src.Address().Hex(), "from_id", idx, "cur_round", c.current.Round(), "cur_seq", c.current.Sequence(), "func", "handleRoundChange")
-=======
-func (c *core) handleRoundChange(msg *istanbul.Message, src istanbul.Validator) error {
-	logger := c.logger.New("state", c.state, "from", src.Address().Hex())
->>>>>>> 9cba929b
-
 	// Decode ROUND CHANGE message
 	var rc *istanbul.Subject
 	if err := msg.Decode(&rc); err != nil {
@@ -147,11 +141,7 @@
 }
 
 // Add adds the round and message into round change set
-<<<<<<< HEAD
 func (rcs *roundChangeSet) Add(r *big.Int, msg *message, src istanbul.Validator, c *core) error {
-=======
-func (rcs *roundChangeSet) Add(r *big.Int, msg *istanbul.Message) (int, error) {
->>>>>>> 9cba929b
 	rcs.mu.Lock()
 	defer rcs.mu.Unlock()
 
