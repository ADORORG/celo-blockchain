--- conflicted
+++ resolved
@@ -64,11 +64,7 @@
 	logger := c.newLogger("func", "verifyPreparedCertificate", "proposal_number", preparedCertificate.Proposal.Number(), "proposal_hash", preparedCertificate.Proposal.Hash().String())
 
 	// Validate the attached proposal
-<<<<<<< HEAD
-	if _, err := c.backend.Verify(preparedCertificate.Proposal); err != nil {
-=======
 	if _, err := c.verifyProposal(preparedCertificate.Proposal); err != nil {
->>>>>>> fb5991d2
 		return nil, errInvalidPreparedCertificateProposal
 	}
 
