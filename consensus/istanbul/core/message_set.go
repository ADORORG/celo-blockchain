--- conflicted
+++ resolved
@@ -63,9 +63,6 @@
 	return ms.addVerifiedMessage(msg)
 }
 
-<<<<<<< HEAD
-func (ms *messageSet) Values() (result []*istanbul.Message) {
-=======
 func (ms *messageSet) GetAddressIndex(addr common.Address) (uint64, error) {
 	ms.messagesMu.Lock()
 	defer ms.messagesMu.Unlock()
@@ -94,8 +91,7 @@
 	return uint64(ms.valSet.Size())
 }
 
-func (ms *messageSet) Values() (result []*message) {
->>>>>>> 8d52d8f8
+func (ms *messageSet) Values() (result []*istanbul.Message) {
 	ms.messagesMu.Lock()
 	defer ms.messagesMu.Unlock()
 
