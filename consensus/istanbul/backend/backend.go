// Copyright 2017 The go-ethereum Authors
// This file is part of the go-ethereum library.
//
// The go-ethereum library is free software: you can redistribute it and/or modify
// it under the terms of the GNU Lesser General Public License as published by
// the Free Software Foundation, either version 3 of the License, or
// (at your option) any later version.
//
// The go-ethereum library is distributed in the hope that it will be useful,
// but WITHOUT ANY WARRANTY; without even the implied warranty of
// MERCHANTABILITY or FITNESS FOR A PARTICULAR PURPOSE. See the
// GNU Lesser General Public License for more details.
//
// You should have received a copy of the GNU Lesser General Public License
// along with the go-ethereum library. If not, see <http://www.gnu.org/licenses/>.

package backend

import (
	"errors"
	"fmt"
	"math/big"
	"sync"
	"time"

	blscrypto "github.com/ethereum/go-ethereum/crypto/bls"

	"github.com/ethereum/go-ethereum/accounts"
	"github.com/ethereum/go-ethereum/common"
	"github.com/ethereum/go-ethereum/consensus"
	"github.com/ethereum/go-ethereum/consensus/istanbul"
	"github.com/ethereum/go-ethereum/consensus/istanbul/backend/internal/enodes"
	istanbulCore "github.com/ethereum/go-ethereum/consensus/istanbul/core"
	"github.com/ethereum/go-ethereum/consensus/istanbul/validator"
	"github.com/ethereum/go-ethereum/contract_comm/election"
	comm_errors "github.com/ethereum/go-ethereum/contract_comm/errors"
	"github.com/ethereum/go-ethereum/contract_comm/random"
	"github.com/ethereum/go-ethereum/contract_comm/validators"
	"github.com/ethereum/go-ethereum/core"
	"github.com/ethereum/go-ethereum/core/state"
	"github.com/ethereum/go-ethereum/core/types"
	"github.com/ethereum/go-ethereum/crypto"
	"github.com/ethereum/go-ethereum/ethdb"
	"github.com/ethereum/go-ethereum/event"
	"github.com/ethereum/go-ethereum/log"
	"github.com/ethereum/go-ethereum/metrics"
	"github.com/ethereum/go-ethereum/p2p"
	"github.com/ethereum/go-ethereum/p2p/enode"
	"github.com/ethereum/go-ethereum/rlp"
	lru "github.com/hashicorp/golang-lru"
)

const (
	// fetcherID is the ID indicates the block is from Istanbul engine
	fetcherID = "istanbul"
)

var (
	// errInvalidSigningFn is returned when the consensus signing function is invalid.
	errInvalidSigningFn = errors.New("invalid signing function for istanbul messages")

	// errProxyAlreadySet is returned if a user tries to add a proxy that is already set.
	// TODO - When we support multiple sentries per validator, this error will become irrelevant.
	errProxyAlreadySet = errors.New("proxy already set")

	// errNoProxyConnection is returned when a proxied validator is not connected to a proxy
	errNoProxyConnection = errors.New("proxied validator not connected to a proxy")

	// errNoBlockHeader is returned when the requested block header could not be found.
	errNoBlockHeader = errors.New("failed to retrieve block header")

	// errOldAnnounceMessage is returned when the received announce message's block number is earlier
	// than a previous received message
	errOldAnnounceMessage = errors.New("old announce message")
)

// Information about the proxy for a proxied validator
type proxyInfo struct {
	node         *enode.Node    // Enode for the internal network interface
	externalNode *enode.Node    // Enode for the external network interface
	peer         consensus.Peer // Connected proxy peer.  Is nil if this node is not connected to the proxy
}

// New creates an Ethereum backend for Istanbul core engine.
func New(config *istanbul.Config, db ethdb.Database) consensus.Istanbul {
	// Allocate the snapshot caches and create the engine
	logger := log.New()
	recentSnapshots, err := lru.NewARC(inmemorySnapshots)
	if err != nil {
		logger.Crit("Failed to create recent snapshots cache", "err", err)
	}
	peerRecentMessages, err := lru.NewARC(inmemoryPeers)
	if err != nil {
		logger.Crit("Failed to create recent messages cache", "err", err)
	}
	selfRecentMessages, err := lru.NewARC(inmemoryMessages)
	if err != nil {
		logger.Crit("Failed to create known messages cache", "err", err)
	}
	backend := &Backend{
		config:                             config,
		istanbulEventMux:                   new(event.TypeMux),
		logger:                             logger,
		db:                                 db,
		commitCh:                           make(chan *types.Block, 1),
		recentSnapshots:                    recentSnapshots,
		coreStarted:                        false,
		announceRunning:                    false,
		peerRecentMessages:                 peerRecentMessages,
		selfRecentMessages:                 selfRecentMessages,
		announceThreadWg:                   new(sync.WaitGroup),
		announceThreadQuit:                 make(chan struct{}),
<<<<<<< HEAD
		generateAndGossipAnnounceCh:        make(chan struct{}),
		lastAnnounceGossiped:               make(map[common.Address]time.Time),
		lastSignedAnnounceVersionsGossiped: make(map[common.Address]time.Time),
		valEnodesShareWg:                   new(sync.WaitGroup),
		valEnodesShareQuit:                 make(chan struct{}),
=======
		lastAnnounceGossiped:               make(map[common.Address]time.Time),
		cachedAnnounceMsgs:                 make(map[common.Address]*announceMsgCachedEntry),
		valEnodesShareWg:                   new(sync.WaitGroup),
		valEnodesShareQuit:                 make(chan struct{}),
		updatingCachedValidatorConnSetCond: sync.NewCond(&sync.Mutex{}),
>>>>>>> 45aec663
		finalizationTimer:                  metrics.NewRegisteredTimer("consensus/istanbul/backend/finalize", nil),
		rewardDistributionTimer:            metrics.NewRegisteredTimer("consensus/istanbul/backend/rewards", nil),
	}
	backend.core = istanbulCore.New(backend, backend.config)

	backend.logger = istanbul.NewIstLogger(
		func() *big.Int {
			if backend.core != nil && backend.core.CurrentView() != nil {
				return backend.core.CurrentView().Round
			}
			return common.Big0
		},
	)

	vph := &validatorPeerHandler{sb: backend}
	valEnodeTable, err := enodes.OpenValidatorEnodeDB(config.ValidatorEnodeDBPath, vph)
	if err != nil {
		logger.Crit("Can't open ValidatorEnodeDB", "err", err, "dbpath", config.ValidatorEnodeDBPath)
	}
	backend.valEnodeTable = valEnodeTable

	signedAnnounceVersionTable, err := enodes.OpenSignedAnnounceVersionDB(config.SignedAnnounceVersionDBPath)
	if err != nil {
		logger.Crit("Can't open SignedAnnounceVersionDB", "err", err, "dbpath", config.SignedAnnounceVersionDBPath)
	}
	backend.signedAnnounceVersionTable = signedAnnounceVersionTable

	// Set the handler functions for each istanbul message type
	backend.istanbulAnnounceMsgHandlers = make(map[uint64]announceMsgHandler)
	backend.istanbulAnnounceMsgHandlers[istanbulAnnounceMsg] = backend.handleAnnounceMsg
<<<<<<< HEAD
=======
	backend.istanbulAnnounceMsgHandlers[istanbulGetAnnounceVersionsMsg] = backend.handleGetAnnounceVersionsMsg
	backend.istanbulAnnounceMsgHandlers[istanbulAnnounceVersionsMsg] = backend.handleAnnounceVersionsMsg
	backend.istanbulAnnounceMsgHandlers[istanbulEnodeCertificateMsg] = backend.handleEnodeCertificateMsg
>>>>>>> 45aec663
	backend.istanbulAnnounceMsgHandlers[istanbulValEnodesShareMsg] = backend.handleValEnodesShareMsg
	backend.istanbulAnnounceMsgHandlers[istanbulSignedAnnounceVersionsMsg] = backend.handleSignedAnnounceVersionsMsg
	backend.istanbulAnnounceMsgHandlers[istanbulVersionedEnodeMsg] = backend.handleVersionedEnodeMsg

	return backend
}

// ----------------------------------------------------------------------------

type Backend struct {
	config           *istanbul.Config
	istanbulEventMux *event.TypeMux

	address          common.Address              // Ethereum address of the signing key
	decryptFn        istanbul.DecryptFn          // Decrypt function to decrypt ECIES ciphertext
	signFn           istanbul.SignerFn           // Signer function to authorize hashes with
	signHashBLSFn    istanbul.BLSSignerFn        // Signer function to authorize hashes using BLS with
	signMessageBLSFn istanbul.BLSMessageSignerFn // Signer function to authorize messages using BLS with
	signFnMu         sync.RWMutex                // Protects the signer fields

	core         istanbulCore.Engine
	logger       log.Logger
	db           ethdb.Database
	chain        consensus.ChainReader
	currentBlock func() *types.Block
	hasBadBlock  func(hash common.Hash) bool
	stateAt      func(hash common.Hash) (*state.StateDB, error)

	processBlock  func(block *types.Block, statedb *state.StateDB) (types.Receipts, []*types.Log, uint64, error)
	validateState func(block *types.Block, statedb *state.StateDB, receipts types.Receipts, usedGas uint64) error

	// the channels for istanbul engine notifications
	commitCh          chan *types.Block
	proposedBlockHash common.Hash
	sealMu            sync.Mutex
	coreStarted       bool
	coreMu            sync.RWMutex

	// Snapshots for recent blocks to speed up reorgs
	recentSnapshots *lru.ARCCache

	// event subscription for ChainHeadEvent event
	broadcaster consensus.Broadcaster

	// interface to the p2p server
	p2pserver consensus.P2PServer

	peerRecentMessages *lru.ARCCache // the cache of peer's recent messages
	selfRecentMessages *lru.ARCCache // the cache of self recent messages

	lastAnnounceGossiped   map[common.Address]time.Time
	lastAnnounceGossipedMu sync.RWMutex

	valEnodeTable *enodes.ValidatorEnodeDB

	signedAnnounceVersionTable           *enodes.SignedAnnounceVersionDB
	lastSignedAnnounceVersionsGossiped   map[common.Address]time.Time
	lastSignedAnnounceVersionsGossipedMu sync.RWMutex

	announceRunning             bool
	announceMu                  sync.RWMutex
	announceThreadWg            *sync.WaitGroup
	announceThreadQuit          chan struct{}
	generateAndGossipAnnounceCh chan struct{}

	// The enode certificate message most recently generated if this is a validator
	// or received by a proxied validator if this is a proxy.
	// Used for proving itself as a validator in the handshake. The entire
	// istanbul.Message is saved to keep the signature.
	enodeCertificateMsg   *istanbul.Message
	enodeCertificateMsgMu sync.RWMutex

	valEnodesShareWg   *sync.WaitGroup
	valEnodesShareQuit chan struct{}

	// Validator's proxy
	proxyNode *proxyInfo

	// Right now, we assume that there is at most one proxied peer for a proxy
	// Proxy's validator
	proxiedPeer consensus.Peer

	delegateSignFeed  event.Feed
	delegateSignScope event.SubscriptionScope

	// Metric timer used to record block finalization times.
	finalizationTimer metrics.Timer
	// Metric timer used to record epoch reward distribution times.
	rewardDistributionTimer metrics.Timer

	istanbulAnnounceMsgHandlers map[uint64]announceMsgHandler

	// Cache for the return values of the method retrieveValidatorConnSet
	cachedValidatorConnSet          map[common.Address]bool
	cachedValidatorConnSetTimestamp time.Time
	cachedValidatorConnSetMu        sync.RWMutex

	// Used for ensuring that only one goroutine is doing the work of updating
	// the validator conn set cache at a time.
	updatingCachedValidatorConnSet     bool
	updatingCachedValidatorConnSetErr  error
	updatingCachedValidatorConnSetCond *sync.Cond
}

func (sb *Backend) IsProxy() bool {
	return sb.proxiedPeer != nil
}

func (sb *Backend) IsProxiedValidator() bool {
	return sb.proxyNode != nil && sb.proxyNode.peer != nil
}

// SendDelegateSignMsgToProxy sends an istanbulDelegateSign message to a proxy
// if one exists
func (sb *Backend) SendDelegateSignMsgToProxy(msg []byte) error {
	if !sb.IsProxiedValidator() {
		err := errors.New("No Proxy found")
		sb.logger.Error("SendDelegateSignMsgToProxy failed", "err", err)
		return err
	}
	return sb.proxyNode.peer.Send(istanbulDelegateSign, msg)
}

// SendDelegateSignMsgToProxiedValidator sends an istanbulDelegateSign message to a
// proxied validator if one exists
func (sb *Backend) SendDelegateSignMsgToProxiedValidator(msg []byte) error {
	if !sb.IsProxy() {
		err := errors.New("No Proxied Validator found")
		sb.logger.Error("SendDelegateSignMsgToProxiedValidator failed", "err", err)
		return err
	}
	return sb.proxiedPeer.Send(istanbulDelegateSign, msg)
}

// Authorize implements istanbul.Backend.Authorize
func (sb *Backend) Authorize(address common.Address, decryptFn istanbul.DecryptFn, signFn istanbul.SignerFn, signHashBLSFn istanbul.BLSSignerFn, signMessageBLSFn istanbul.BLSMessageSignerFn) {
	sb.signFnMu.Lock()
	defer sb.signFnMu.Unlock()

	sb.address = address
	sb.decryptFn = decryptFn
	sb.signFn = signFn
	sb.signHashBLSFn = signHashBLSFn
	sb.signMessageBLSFn = signMessageBLSFn
	sb.core.SetAddress(address)
}

// Address implements istanbul.Backend.Address
func (sb *Backend) Address() common.Address {
	return sb.address
}

// Close the backend
func (sb *Backend) Close() error {
	sb.delegateSignScope.Close()
	return sb.valEnodeTable.Close()
}

// Validators implements istanbul.Backend.Validators
func (sb *Backend) Validators(proposal istanbul.Proposal) istanbul.ValidatorSet {
	return sb.getOrderedValidators(proposal.Number().Uint64(), proposal.Hash())
}

// ParentBlockValidators implements istanbul.Backend.ParentBlockValidators
func (sb *Backend) ParentBlockValidators(proposal istanbul.Proposal) istanbul.ValidatorSet {
	return sb.getOrderedValidators(proposal.Number().Uint64()-1, proposal.ParentHash())
}

func (sb *Backend) NextBlockValidators(proposal istanbul.Proposal) (istanbul.ValidatorSet, error) {
	istExtra, err := types.ExtractIstanbulExtra(proposal.Header())
	if err != nil {
		return nil, err
	}

	// There was no change
	if len(istExtra.AddedValidators) == 0 && istExtra.RemovedValidators.BitLen() == 0 {
		return sb.ParentBlockValidators(proposal), nil
	}

	snap, err := sb.snapshot(sb.chain, proposal.Number().Uint64()-1, common.Hash{}, nil)
	if err != nil {
		return nil, err
	}
	snap = snap.copy()

	addedValidators, err := istanbul.CombineIstanbulExtraToValidatorData(istExtra.AddedValidators, istExtra.AddedValidatorsPublicKeys)
	if err != nil {
		return nil, err
	}

	if !snap.ValSet.RemoveValidators(istExtra.RemovedValidators) {
		return nil, fmt.Errorf("could not obtain next block validators: failed at remove validators")
	}
	if !snap.ValSet.AddValidators(addedValidators) {
		return nil, fmt.Errorf("could not obtain next block validators: failed at add validators")
	}

	return snap.ValSet, nil
}

func (sb *Backend) GetValidators(blockNumber *big.Int, headerHash common.Hash) []istanbul.Validator {
	validatorSet := sb.getValidators(blockNumber.Uint64(), headerHash)
	return validatorSet.List()
}

// This function will return the peers with the addresses in the "destAddresses" parameter.
// If this is a proxied validator, then it will return the proxy.
func (sb *Backend) getPeersForMessage(destAddresses []common.Address) map[enode.ID]consensus.Peer {
	if sb.config.Proxied {
		if sb.proxyNode != nil && sb.proxyNode.peer != nil {
			returnMap := make(map[enode.ID]consensus.Peer)
			returnMap[sb.proxyNode.peer.Node().ID()] = sb.proxyNode.peer

			return returnMap
		} else {
			return nil
		}
	} else {
		var targets map[enode.ID]bool = nil

		if destAddresses != nil {
			targets = make(map[enode.ID]bool)
			for _, addr := range destAddresses {
				if valNode, err := sb.valEnodeTable.GetNodeFromAddress(addr); valNode != nil && err == nil {
					targets[valNode.ID()] = true
				}
			}
		}
		return sb.broadcaster.FindPeers(targets, p2p.AnyPurpose)
	}
}

// BroadcastConsensusMsg implements istanbul.Backend.BroadcastConsensusMsg
// This function will wrap the consensus message in a fwdMessage if it's a proxied validator.  It will then
// multicast the msg (the wrapped or original version) to the other validators and send it to itself.
func (sb *Backend) BroadcastConsensusMsg(destAddresses []common.Address, payload []byte) error {
	sb.logger.Trace("Broadcasting an istanbul message", "destAddresses", common.ConvertToStringSlice(destAddresses))

	payloadForOtherValidators := payload
	var ethMsgCode uint64 = istanbulConsensusMsg
	if sb.config.Proxied {
		// Convert the message to a fwdMessage
		var err error

		fwdMessage := &istanbul.ForwardMessage{DestAddresses: destAddresses, Msg: payload}
		fwdMsgBytes, err := rlp.EncodeToBytes(fwdMessage)
		if err != nil {
			sb.logger.Error("Failed to encode", "fwdMessage", fwdMessage)
			return err
		}

		// Note that we are not signing message.  The message that is being wrapped is already signed.
		msg := istanbul.Message{Code: istanbulFwdMsg, Msg: fwdMsgBytes, Address: sb.Address()}
		payloadForOtherValidators, err = msg.Payload()
		if err != nil {
			return err
		}

		ethMsgCode = istanbulFwdMsg
	}

	// Send to others
	if err := sb.Multicast(destAddresses, payloadForOtherValidators, ethMsgCode); err != nil {
		return err
	}

	// Send to self.  Note that it will never be a wrapped version of the consensus message.
	msg := istanbul.MessageEvent{
		Payload: payload,
	}
	go sb.istanbulEventMux.Post(msg)
	return nil
}

// Multicast implements istanbul.Backend.Multicast
// Multicast will send the eth message (with the message's payload and msgCode field set to the params
// payload and ethMsgCode respectively) to the nodes with the signing address in the destAddresses param.
// If the destAddresses param is set to nil, then this function will send the message to all connected
// peers.
func (sb *Backend) Multicast(destAddresses []common.Address, payload []byte, ethMsgCode uint64) error {
	logger := sb.logger.New("func", "Multicast")

	// Get peers to send.
	peers := sb.getPeersForMessage(destAddresses)

	logger.Trace("Going to multicast a message", "peers", peers, "ethMsgCode", ethMsgCode)

	// Only cache for the announceMsg, as that is the only message that is gossiped.
	var hash common.Hash
	if ethMsgCode == istanbulAnnounceMsg {
		hash = istanbul.RLPHash(payload)
		sb.selfRecentMessages.Add(hash, true)
	}

	if len(peers) > 0 {
		for _, p := range peers {
			if ethMsgCode == istanbulAnnounceMsg {
				nodePubKey := p.Node().Pubkey()
				nodeAddr := crypto.PubkeyToAddress(*nodePubKey)
				ms, ok := sb.peerRecentMessages.Get(nodeAddr)
				var m *lru.ARCCache
				if ok {
					m, _ = ms.(*lru.ARCCache)
					if _, k := m.Get(hash); k {
						// This peer had this event, skip it
						logger.Trace("Message already cached for peer.  Not sending it to peer", "peer", p)
						continue
					}
				} else {
					m, _ = lru.NewARC(inmemoryMessages)
				}

				m.Add(hash, true)
				sb.peerRecentMessages.Add(nodeAddr, m)
			}
			logger.Trace("Sending istanbul message to peer", "peer", p)

			go p.Send(ethMsgCode, payload)
		}
	}
	return nil
}

// Commit implements istanbul.Backend.Commit
func (sb *Backend) Commit(proposal istanbul.Proposal, aggregatedSeal types.IstanbulAggregatedSeal, aggregatedEpochValidatorSetSeal types.IstanbulEpochValidatorSetSeal) error {
	// Check if the proposal is a valid block
	block, ok := proposal.(*types.Block)
	if !ok {
		sb.logger.Error("Invalid proposal, %v", proposal)
		return errInvalidProposal
	}

	h := block.Header()
	// Append seals into extra-data
	err := writeAggregatedSeal(h, aggregatedSeal, false)
	if err != nil {
		return err
	}
	// update block's header
	block = block.WithSeal(h)
	block = block.WithEpochSnarkData(&types.EpochSnarkData{
		Signature: aggregatedEpochValidatorSetSeal.Signature,
	})

	sb.logger.Info("Committed", "address", sb.Address(), "round", aggregatedSeal.Round.Uint64(), "hash", proposal.Hash(), "number", proposal.Number().Uint64())
	// - if the proposed and committed blocks are the same, send the proposed hash
	//   to commit channel, which is being watched inside the engine.Seal() function.
	// - otherwise, we try to insert the block.
	// -- if success, the ChainHeadEvent event will be broadcasted, try to build
	//    the next block and the previous Seal() will be stopped.
	// -- otherwise, a error will be returned and a round change event will be fired.
	if sb.proposedBlockHash == block.Hash() {
		// feed block hash to Seal() and wait the Seal() result
		sb.commitCh <- block
		return nil
	}

	if sb.broadcaster != nil {
		sb.broadcaster.Enqueue(fetcherID, block)
	}
	return nil
}

// EventMux implements istanbul.Backend.EventMux
func (sb *Backend) EventMux() *event.TypeMux {
	return sb.istanbulEventMux
}

// Verify implements istanbul.Backend.Verify
func (sb *Backend) Verify(proposal istanbul.Proposal) (time.Duration, error) {
	// Check if the proposal is a valid block
	block, ok := proposal.(*types.Block)
	if !ok {
		sb.logger.Error("Invalid proposal, %v", proposal)
		return 0, errInvalidProposal
	}

	// check bad block
	if sb.hasBadProposal(block.Hash()) {
		return 0, core.ErrBlacklistedHash
	}

	// check block body
	txnHash := types.DeriveSha(block.Transactions())
	uncleHash := types.CalcUncleHash(block.Uncles())
	if txnHash != block.Header().TxHash {
		return 0, errMismatchTxhashes
	}
	if uncleHash != nilUncleHash {
		return 0, errInvalidUncleHash
	}

	// The author should be the first person to propose the block to ensure that randomness matches up.
	addr, err := sb.Author(block.Header())
	if err != nil {
		sb.logger.Error("Could not recover orignal author of the block to verify the randomness", "err", err, "func", "Verify")
		return 0, errInvalidProposal
	} else if addr != block.Header().Coinbase {
		sb.logger.Error("Original author of the block does not match the coinbase", "addr", addr, "coinbase", block.Header().Coinbase, "func", "Verify")
		return 0, errInvalidCoinbase
	}

	err = sb.VerifyHeader(sb.chain, block.Header(), false)

	// ignore errEmptyAggregatedSeal error because we don't have the committed seals yet
	if err != nil && err != errEmptyAggregatedSeal {
		if err == consensus.ErrFutureBlock {
			return time.Unix(int64(block.Header().Time), 0).Sub(now()), consensus.ErrFutureBlock
		} else {
			return 0, err
		}
	}

	// Process the block to verify that the transactions are valid and to retrieve the resulting state and receipts
	// Get the state from this block's parent.
	state, err := sb.stateAt(block.Header().ParentHash)
	if err != nil {
		sb.logger.Error("verify - Error in getting the block's parent's state", "parentHash", block.Header().ParentHash.Hex(), "err", err)
		return 0, err
	}

	// Make a copy of the state
	state = state.Copy()

	// Apply this block's transactions to update the state
	receipts, _, usedGas, err := sb.processBlock(block, state)
	if err != nil {
		sb.logger.Error("verify - Error in processing the block", "err", err)
		return 0, err
	}

	// Validate the block
	if err := sb.validateState(block, state, receipts, usedGas); err != nil {
		sb.logger.Error("verify - Error in validating the block", "err", err)
		return 0, err
	}

	// verify the validator set diff if this is the last block of the epoch
	if istanbul.IsLastBlockOfEpoch(block.Header().Number.Uint64(), sb.config.Epoch) {
		if err := sb.verifyValSetDiff(proposal, block, state); err != nil {
			sb.logger.Error("verify - Error in verifying the val set diff", "err", err)
			return 0, err
		}
	}

	return 0, err
}

func (sb *Backend) getNewValidatorSet(header *types.Header, state *state.StateDB) ([]istanbul.ValidatorData, error) {
	newValSetAddresses, err := election.GetElectedValidators(header, state)
	if err != nil {
		return nil, err
	}
	newValSet, err := validators.GetValidatorData(header, state, newValSetAddresses)
	return newValSet, err
}

func (sb *Backend) verifyValSetDiff(proposal istanbul.Proposal, block *types.Block, state *state.StateDB) error {
	header := block.Header()

	// Ensure that the extra data format is satisfied
	istExtra, err := types.ExtractIstanbulExtra(header)
	if err != nil {
		return err
	}

	newValSet, err := sb.getNewValidatorSet(block.Header(), state)
	if err != nil {
		if len(istExtra.AddedValidators) != 0 || istExtra.RemovedValidators.BitLen() != 0 {
			sb.logger.Error("verifyValSetDiff - Invalid val set diff.  Non empty diff when it should be empty.", "addedValidators", common.ConvertToStringSlice(istExtra.AddedValidators), "removedValidators", istExtra.RemovedValidators.Text(16))
			return errInvalidValidatorSetDiff
		}
	} else {
		parentValidators := sb.ParentBlockValidators(proposal)
		oldValSet := make([]istanbul.ValidatorData, 0, parentValidators.Size())

		for _, val := range parentValidators.List() {
			oldValSet = append(oldValSet, istanbul.ValidatorData{
				Address:      val.Address(),
				BLSPublicKey: val.BLSPublicKey(),
			})
		}

		addedValidators, removedValidators := istanbul.ValidatorSetDiff(oldValSet, newValSet)

		addedValidatorsAddresses := make([]common.Address, 0, len(addedValidators))
		addedValidatorsPublicKeys := make([]blscrypto.SerializedPublicKey, 0, len(addedValidators))
		for _, val := range addedValidators {
			addedValidatorsAddresses = append(addedValidatorsAddresses, val.Address)
			addedValidatorsPublicKeys = append(addedValidatorsPublicKeys, val.BLSPublicKey)
		}

		if !istanbul.CompareValidatorSlices(addedValidatorsAddresses, istExtra.AddedValidators) || removedValidators.Cmp(istExtra.RemovedValidators) != 0 || !istanbul.CompareValidatorPublicKeySlices(addedValidatorsPublicKeys, istExtra.AddedValidatorsPublicKeys) {
			sb.logger.Error("verifyValSetDiff - Invalid val set diff. Comparison failed. ", "got addedValidators", common.ConvertToStringSlice(istExtra.AddedValidators), "got removedValidators", istExtra.RemovedValidators.Text(16), "got addedValidatorsPublicKeys", istanbul.ConvertPublicKeysToStringSlice(istExtra.AddedValidatorsPublicKeys), "expected addedValidators", common.ConvertToStringSlice(addedValidatorsAddresses), "expected removedValidators", removedValidators.Text(16), "expected addedValidatorsPublicKeys", istanbul.ConvertPublicKeysToStringSlice(addedValidatorsPublicKeys))
			return errInvalidValidatorSetDiff
		}
	}

	return nil
}

// Sign implements istanbul.Backend.Sign
func (sb *Backend) Sign(data []byte) ([]byte, error) {
	if sb.signFn == nil {
		return nil, errInvalidSigningFn
	}
	sb.signFnMu.RLock()
	defer sb.signFnMu.RUnlock()
	return sb.signFn(accounts.Account{Address: sb.address}, accounts.MimetypeIstanbul, data)
}

func (sb *Backend) SignBlockHeader(data []byte) (blscrypto.SerializedSignature, error) {
	if sb.signHashBLSFn == nil {
		return blscrypto.SerializedSignature{}, errInvalidSigningFn
	}
	sb.signFnMu.RLock()
	defer sb.signFnMu.RUnlock()
	return sb.signHashBLSFn(accounts.Account{Address: sb.address}, data)
}

func (sb *Backend) SignBLSWithCompositeHash(data []byte) (blscrypto.SerializedSignature, error) {
	if sb.signMessageBLSFn == nil {
		return blscrypto.SerializedSignature{}, errInvalidSigningFn
	}
	sb.signFnMu.RLock()
	defer sb.signFnMu.RUnlock()
	// Currently, ExtraData is unused. In the future, it could include data that could be used to introduce
	// "firmware-level" protection. Such data could include data that the SNARK doesn't necessarily need,
	// such as the block number, which can be used by a hardware wallet to see that the block number
	// is incrementing, without having to perform the two-level hashing, just one-level fast hashing.
	return sb.signMessageBLSFn(accounts.Account{Address: sb.address}, data, []byte{})
}

// CheckSignature implements istanbul.Backend.CheckSignature
func (sb *Backend) CheckSignature(data []byte, address common.Address, sig []byte) error {
	signer, err := istanbul.GetSignatureAddress(data, sig)
	if err != nil {
		sb.logger.Error("Failed to get signer address", "err", err)
		return err
	}
	// Compare derived addresses
	if signer != address {
		return errInvalidSignature
	}
	return nil
}

// HasBlock implements istanbul.Backend.HasBlock
func (sb *Backend) HasBlock(hash common.Hash, number *big.Int) bool {
	return sb.chain.GetHeader(hash, number.Uint64()) != nil
}

// AuthorForBlock implements istanbul.Backend.AuthorForBlock
func (sb *Backend) AuthorForBlock(number uint64) common.Address {
	if h := sb.chain.GetHeaderByNumber(number); h != nil {
		a, _ := sb.Author(h)
		return a
	}
	return common.ZeroAddress
}

func (sb *Backend) getValidators(number uint64, hash common.Hash) istanbul.ValidatorSet {
	snap, err := sb.snapshot(sb.chain, number, hash, nil)
	if err != nil {
		sb.logger.Warn("Error getting snapshot", "number", number, "hash", hash, "err", err)
		return validator.NewSet(nil)
	}
	return snap.ValSet
}

// validatorRandomnessAtBlockNumber calls into the EVM to get the randomness to use in proposer ordering at a given block.
func (sb *Backend) validatorRandomnessAtBlockNumber(number uint64, hash common.Hash) (common.Hash, error) {
	lastBlockInPreviousEpoch := number
	if number > 0 {
		lastBlockInPreviousEpoch = number - istanbul.GetNumberWithinEpoch(number, sb.config.Epoch)
	}
	header := sb.chain.CurrentHeader()
	if header == nil {
		return common.Hash{}, errNoBlockHeader
	}
	state, err := sb.stateAt(header.Hash())
	if err != nil {
		return common.Hash{}, err
	}
	return random.BlockRandomness(header, state, lastBlockInPreviousEpoch)
}

func (sb *Backend) getOrderedValidators(number uint64, hash common.Hash) istanbul.ValidatorSet {
	valSet := sb.getValidators(number, hash)
	if valSet.Size() == 0 {
		return valSet
	}

	if sb.config.ProposerPolicy == istanbul.ShuffledRoundRobin {
		seed, err := sb.validatorRandomnessAtBlockNumber(number, hash)
		if err != nil {
			if err == comm_errors.ErrRegistryContractNotDeployed {
				sb.logger.Debug("Failed to set randomness for proposer selection", "block_number", number, "hash", hash, "error", err)
			} else {
				sb.logger.Warn("Failed to set randomness for proposer selection", "block_number", number, "hash", hash, "error", err)
			}
		}
		valSet.SetRandomness(seed)
	}

	return valSet
}

// GetCurrentHeadBlock retrieves the last block
func (sb *Backend) GetCurrentHeadBlock() istanbul.Proposal {
	return sb.currentBlock()
}

// GetCurrentHeadBlockAndAuthor retrieves the last block alongside the coinbase address for it
func (sb *Backend) GetCurrentHeadBlockAndAuthor() (istanbul.Proposal, common.Address) {
	block := sb.currentBlock()

	if block.Number().Cmp(common.Big0) == 0 {
		return block, common.ZeroAddress
	}

	proposer, err := sb.Author(block.Header())

	if err != nil {
		sb.logger.Error("Failed to get block proposer", "err", err)
		return nil, common.ZeroAddress
	}

	// Return header only block here since we don't need block body
	return block, proposer
}

func (sb *Backend) LastSubject() (istanbul.Subject, error) {
	lastProposal, _ := sb.GetCurrentHeadBlockAndAuthor()
	istExtra, err := types.ExtractIstanbulExtra(lastProposal.Header())
	if err != nil {
		return istanbul.Subject{}, err
	}
	lastView := &istanbul.View{Sequence: lastProposal.Number(), Round: istExtra.AggregatedSeal.Round}
	return istanbul.Subject{View: lastView, Digest: lastProposal.Hash()}, nil
}

func (sb *Backend) hasBadProposal(hash common.Hash) bool {
	if sb.hasBadBlock == nil {
		return false
	}
	return sb.hasBadBlock(hash)
}

func (sb *Backend) addProxy(node, externalNode *enode.Node) error {
	logger := sb.logger.New("func", "addProxy")
	if sb.proxyNode != nil {
		return errProxyAlreadySet
	}

	sb.p2pserver.AddPeer(node, p2p.ProxyPurpose)

	sb.proxyNode = &proxyInfo{node: node, externalNode: externalNode}
	if err := sb.updateAnnounceVersion(); err != nil {
		logger.Warn("Error updating announce version", "err", err)
	}
	return nil
}

func (sb *Backend) removeProxy(node *enode.Node) {
	if sb.proxyNode != nil && sb.proxyNode.node.ID() == node.ID() {
		sb.p2pserver.RemovePeer(node, p2p.ProxyPurpose)
		sb.proxyNode = nil
	}
}

// RefreshValPeers will create 'validator' type peers to all the valset validators, and disconnect from the
// peers that are not part of the valset.
// It will also disconnect all validator connections if this node is not a validator.
// Note that adding and removing validators are idempotent operations.  If the validator
// being added or removed is already added or removed, then a no-op will be done.
func (sb *Backend) RefreshValPeers(valset istanbul.ValidatorSet) {
	sb.logger.Trace("Called RefreshValPeers", "valset length", valset.Size())

	if sb.broadcaster == nil {
		return
	}

	sb.valEnodeTable.RefreshValPeers(valset, sb.ValidatorAddress())
}

func (sb *Backend) ValidatorAddress() common.Address {
	var localAddress common.Address
	if sb.config.Proxy {
		localAddress = sb.config.ProxiedValidatorAddress
	} else {
		localAddress = sb.Address()
	}
	return localAddress
}

func (sb *Backend) ConnectToVals() {
	// If this is a proxy, then refresh the val peers.  Note that this will be done within Backend.Start
	// for non proxied validators
	if sb.config.Proxy {
		headBlock := sb.GetCurrentHeadBlock()
		valset := sb.getValidators(headBlock.Number().Uint64(), headBlock.Hash())
		sb.RefreshValPeers(valset)
	}
}

// retrieveValidatorConnSet returns the cached validator conn set if the cache
// is younger than 1 minute. In the event of a cache miss, this may block for a
// couple seconds while retrieving the uncached set.
func (sb *Backend) retrieveValidatorConnSet() (map[common.Address]bool, error) {
	sb.cachedValidatorConnSetMu.RLock()

	// Check to see if there is a cached validator conn set, and if it's for the current block
	if sb.cachedValidatorConnSet != nil && time.Since(sb.cachedValidatorConnSetTimestamp) <= 1*time.Minute {
		defer sb.cachedValidatorConnSetMu.RUnlock()
		return sb.cachedValidatorConnSet, nil
	}
	sb.cachedValidatorConnSetMu.RUnlock()

	err := sb.updateCachedValidatorConnSet()
	if err != nil {
		return nil, err
	}

	sb.cachedValidatorConnSetMu.RLock()
	defer sb.cachedValidatorConnSetMu.RUnlock()
	return sb.cachedValidatorConnSet, nil
}

// updateCachedValidatorConnSet updates the cached validator conn set. If another
// goroutine is simultaneously updating the cached set, this goroutine will wait
// for the update to be finished to prevent the update work from occurring
// simultaneously.
func (sb *Backend) updateCachedValidatorConnSet() (err error) {
	logger := sb.logger.New("func", "updateCachedValidatorConnSet")
	var waited bool
	sb.updatingCachedValidatorConnSetCond.L.Lock()
	// Checking the condition in a for loop as recommended to prevent a race
	for sb.updatingCachedValidatorConnSet {
		waited = true
		logger.Trace("Waiting for another goroutine to update the set")
		// If another goroutine is updating, wait for it to finish
		sb.updatingCachedValidatorConnSetCond.Wait()
	}
	if waited {
		defer sb.updatingCachedValidatorConnSetCond.L.Unlock()
		return sb.updatingCachedValidatorConnSetErr
	}
	// If we didn't wait, we show that we will start updating the cache
	sb.updatingCachedValidatorConnSet = true
	sb.updatingCachedValidatorConnSetCond.L.Unlock()

	defer func() {
		sb.updatingCachedValidatorConnSetCond.L.Lock()
		sb.updatingCachedValidatorConnSet = false
		// Share the error with other goroutines that are waiting on this one
		sb.updatingCachedValidatorConnSetErr = err
		// Broadcast to any waiting goroutines that the update is complete
		sb.updatingCachedValidatorConnSetCond.Broadcast()
		sb.updatingCachedValidatorConnSetCond.L.Unlock()
	}()

	validatorConnSet, err := sb.retrieveUncachedValidatorConnSet()
	if err != nil {
		return err
	}
	sb.cachedValidatorConnSetMu.Lock()
	sb.cachedValidatorConnSet = validatorConnSet
	sb.cachedValidatorConnSetTimestamp = time.Now()
	sb.cachedValidatorConnSetMu.Unlock()
	return nil
}

func (sb *Backend) retrieveUncachedValidatorConnSet() (map[common.Address]bool, error) {
	logger := sb.logger.New("func", "retrieveUncachedValidatorConnSet")
	// Retrieve the validator conn set from the election smart contract
	validatorsSet := make(map[common.Address]bool)

	currentBlock := sb.currentBlock()
	currentState, err := sb.stateAt(currentBlock.Hash())
	if err != nil {
		return nil, err
	}
	electNValidators, err := election.ElectNValidatorSigners(currentBlock.Header(), currentState, sb.config.AnnounceAdditionalValidatorsToGossip)

	// The validator contract may not be deployed yet.
	// Even if it is deployed, it may not have any registered validators yet.
	if err == comm_errors.ErrSmartContractNotDeployed || err == comm_errors.ErrRegistryContractNotDeployed {
		logger.Trace("Can't elect N validators because smart contract not deployed. Setting validator conn set to current elected validators.", "err", err)
	} else if err != nil {
		logger.Error("Error in electing N validators. Setting validator conn set to current elected validators", "err", err)
	}

	for _, address := range electNValidators {
		validatorsSet[address] = true
	}

	// Add active validators regardless
	valSet := sb.getValidators(currentBlock.Number().Uint64(), currentBlock.Hash())
	for _, val := range valSet.List() {
		validatorsSet[val.Address()] = true
	}

	logger.Trace("Returning validator conn set", "validatorsSet", validatorsSet)
	return validatorsSet, nil
}<|MERGE_RESOLUTION|>--- conflicted
+++ resolved
@@ -110,19 +110,12 @@
 		selfRecentMessages:                 selfRecentMessages,
 		announceThreadWg:                   new(sync.WaitGroup),
 		announceThreadQuit:                 make(chan struct{}),
-<<<<<<< HEAD
 		generateAndGossipAnnounceCh:        make(chan struct{}),
 		lastAnnounceGossiped:               make(map[common.Address]time.Time),
 		lastSignedAnnounceVersionsGossiped: make(map[common.Address]time.Time),
 		valEnodesShareWg:                   new(sync.WaitGroup),
 		valEnodesShareQuit:                 make(chan struct{}),
-=======
-		lastAnnounceGossiped:               make(map[common.Address]time.Time),
-		cachedAnnounceMsgs:                 make(map[common.Address]*announceMsgCachedEntry),
-		valEnodesShareWg:                   new(sync.WaitGroup),
-		valEnodesShareQuit:                 make(chan struct{}),
 		updatingCachedValidatorConnSetCond: sync.NewCond(&sync.Mutex{}),
->>>>>>> 45aec663
 		finalizationTimer:                  metrics.NewRegisteredTimer("consensus/istanbul/backend/finalize", nil),
 		rewardDistributionTimer:            metrics.NewRegisteredTimer("consensus/istanbul/backend/rewards", nil),
 	}
@@ -153,15 +146,9 @@
 	// Set the handler functions for each istanbul message type
 	backend.istanbulAnnounceMsgHandlers = make(map[uint64]announceMsgHandler)
 	backend.istanbulAnnounceMsgHandlers[istanbulAnnounceMsg] = backend.handleAnnounceMsg
-<<<<<<< HEAD
-=======
-	backend.istanbulAnnounceMsgHandlers[istanbulGetAnnounceVersionsMsg] = backend.handleGetAnnounceVersionsMsg
-	backend.istanbulAnnounceMsgHandlers[istanbulAnnounceVersionsMsg] = backend.handleAnnounceVersionsMsg
-	backend.istanbulAnnounceMsgHandlers[istanbulEnodeCertificateMsg] = backend.handleEnodeCertificateMsg
->>>>>>> 45aec663
 	backend.istanbulAnnounceMsgHandlers[istanbulValEnodesShareMsg] = backend.handleValEnodesShareMsg
 	backend.istanbulAnnounceMsgHandlers[istanbulSignedAnnounceVersionsMsg] = backend.handleSignedAnnounceVersionsMsg
-	backend.istanbulAnnounceMsgHandlers[istanbulVersionedEnodeMsg] = backend.handleVersionedEnodeMsg
+	backend.istanbulAnnounceMsgHandlers[istanbulEnodeCertificateMsg] = backend.handleEnodeCertificateMsg
 
 	return backend
 }
