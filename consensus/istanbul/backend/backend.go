// Copyright 2017 The go-ethereum Authors
// This file is part of the go-ethereum library.
//
// The go-ethereum library is free software: you can redistribute it and/or modify
// it under the terms of the GNU Lesser General Public License as published by
// the Free Software Foundation, either version 3 of the License, or
// (at your option) any later version.
//
// The go-ethereum library is distributed in the hope that it will be useful,
// but WITHOUT ANY WARRANTY; without even the implied warranty of
// MERCHANTABILITY or FITNESS FOR A PARTICULAR PURPOSE. See the
// GNU Lesser General Public License for more details.
//
// You should have received a copy of the GNU Lesser General Public License
// along with the go-ethereum library. If not, see <http://www.gnu.org/licenses/>.

package backend

import (
	"crypto/ecdsa"
	"math/big"
	"sync"
	"time"

	"github.com/ethereum/go-ethereum/common"
	"github.com/ethereum/go-ethereum/consensus"
	"github.com/ethereum/go-ethereum/consensus/istanbul"
	istanbulCore "github.com/ethereum/go-ethereum/consensus/istanbul/core"
	"github.com/ethereum/go-ethereum/consensus/istanbul/validator"
	"github.com/ethereum/go-ethereum/core"
	"github.com/ethereum/go-ethereum/core/state"
	"github.com/ethereum/go-ethereum/core/types"
	"github.com/ethereum/go-ethereum/crypto"
	"github.com/ethereum/go-ethereum/ethdb"
	"github.com/ethereum/go-ethereum/event"
	"github.com/ethereum/go-ethereum/log"
	"github.com/ethereum/go-ethereum/params"
	lru "github.com/hashicorp/golang-lru"
)

const (
	// fetcherID is the ID indicates the block is from Istanbul engine
	fetcherID = "istanbul"
)

// New creates an Ethereum backend for Istanbul core engine.
func New(config *istanbul.Config, privateKey *ecdsa.PrivateKey, db ethdb.Database, iEvmH *core.InternalEVMHandler) consensus.Istanbul {
	// Allocate the snapshot caches and create the engine
	recents, _ := lru.NewARC(inmemorySnapshots)
	recentMessages, _ := lru.NewARC(inmemoryPeers)
	knownMessages, _ := lru.NewARC(inmemoryMessages)
	backend := &Backend{
		config:           config,
		istanbulEventMux: new(event.TypeMux),
		privateKey:       privateKey,
		address:          crypto.PubkeyToAddress(privateKey.PublicKey),
		logger:           log.New(),
		db:               db,
		commitCh:         make(chan *types.Block, 1),
		recents:          recents,
		coreStarted:      false,
		recentMessages:   recentMessages,
		knownMessages:    knownMessages,
		iEvmH:            iEvmH,
	}
	backend.core = istanbulCore.New(backend, backend.config)
	return backend
}

// ----------------------------------------------------------------------------

type Backend struct {
	config           *istanbul.Config
	istanbulEventMux *event.TypeMux
	privateKey       *ecdsa.PrivateKey
	address          common.Address
	core             istanbulCore.Engine
	logger           log.Logger
	db               ethdb.Database
	chain            consensus.ChainReader
	currentBlock     func() *types.Block
	hasBadBlock      func(hash common.Hash) bool
	stateAt          func(hash common.Hash) (*state.StateDB, error)

	processBlock  func(block *types.Block, statedb *state.StateDB) (types.Receipts, []*types.Log, uint64, error)
	validateState func(block *types.Block, statedb *state.StateDB, receipts types.Receipts, usedGas uint64) error

	// the channels for istanbul engine notifications
	commitCh          chan *types.Block
	proposedBlockHash common.Hash
	sealMu            sync.Mutex
	coreStarted       bool
	coreMu            sync.RWMutex

	// Snapshots for recent blocks to speed up reorgs
	recents *lru.ARCCache

	// event subscription for ChainHeadEvent event
	broadcaster consensus.Broadcaster

	recentMessages *lru.ARCCache // the cache of peer's messages
	knownMessages  *lru.ARCCache // the cache of self messages

<<<<<<< HEAD
	iEvmH  *core.InternalEVMHandler // Evm for calling smart contracts during consensus operations
	regAdd *core.RegisteredAddresses
=======
	iEvmH  consensus.ConsensusIEvmH
	regAdd consensus.ConsensusRegAdd
>>>>>>> 4ffd6107
}

// Address implements istanbul.Backend.Address
func (sb *Backend) Address() common.Address {
	return sb.address
}

func (sb *Backend) Close() error {
	return nil
}

// Validators implements istanbul.Backend.Validators
func (sb *Backend) Validators(proposal istanbul.Proposal) istanbul.ValidatorSet {
	return sb.getValidators(proposal.Number().Uint64(), proposal.Hash())
}

// Broadcast implements istanbul.Backend.Broadcast
func (sb *Backend) Broadcast(valSet istanbul.ValidatorSet, payload []byte) error {
	// send to others
	sb.Gossip(valSet, payload)
	// send to self
	msg := istanbul.MessageEvent{
		Payload: payload,
	}
	go sb.istanbulEventMux.Post(msg)
	return nil
}

// Gossip implements istanbul.Backend.Gossip
func (sb *Backend) Gossip(valSet istanbul.ValidatorSet, payload []byte) error {
	hash := istanbul.RLPHash(payload)
	sb.knownMessages.Add(hash, true)

	targets := make(map[common.Address]bool)
	for _, val := range valSet.List() {
		if val.Address() != sb.Address() {
			targets[val.Address()] = true
		}
	}

	if sb.broadcaster != nil && len(targets) > 0 {
		ps := sb.broadcaster.FindPeers(targets)
		for addr, p := range ps {
			ms, ok := sb.recentMessages.Get(addr)
			var m *lru.ARCCache
			if ok {
				m, _ = ms.(*lru.ARCCache)
				if _, k := m.Get(hash); k {
					// This peer had this event, skip it
					continue
				}
			} else {
				m, _ = lru.NewARC(inmemoryMessages)
			}

			m.Add(hash, true)
			sb.recentMessages.Add(addr, m)

			go p.Send(istanbulMsg, payload)
		}
	}
	return nil
}

// Commit implements istanbul.Backend.Commit
func (sb *Backend) Commit(proposal istanbul.Proposal, seals [][]byte) error {
	// Check if the proposal is a valid block
	block := &types.Block{}
	block, ok := proposal.(*types.Block)
	if !ok {
		sb.logger.Error("Invalid proposal, %v", proposal)
		return errInvalidProposal
	}

	h := block.Header()
	// Append seals into extra-data
	err := writeCommittedSeals(h, seals)
	if err != nil {
		return err
	}
	// update block's header
	block = block.WithSeal(h)

	sb.logger.Info("Committed", "address", sb.Address(), "hash", proposal.Hash(), "number", proposal.Number().Uint64())
	// - if the proposed and committed blocks are the same, send the proposed hash
	//   to commit channel, which is being watched inside the engine.Seal() function.
	// - otherwise, we try to insert the block.
	// -- if success, the ChainHeadEvent event will be broadcasted, try to build
	//    the next block and the previous Seal() will be stopped.
	// -- otherwise, a error will be returned and a round change event will be fired.
	if sb.proposedBlockHash == block.Hash() {
		// feed block hash to Seal() and wait the Seal() result
		sb.commitCh <- block
		return nil
	}

	if sb.broadcaster != nil {
		sb.broadcaster.Enqueue(fetcherID, block)
	}
	return nil
}

// EventMux implements istanbul.Backend.EventMux
func (sb *Backend) EventMux() *event.TypeMux {
	return sb.istanbulEventMux
}

// Verify implements istanbul.Backend.Verify
func (sb *Backend) Verify(proposal istanbul.Proposal) (time.Duration, error) {
	// Check if the proposal is a valid block
	block := &types.Block{}
	block, ok := proposal.(*types.Block)
	if !ok {
		sb.logger.Error("Invalid proposal, %v", proposal)
		return 0, errInvalidProposal
	}

	// check bad block
	if sb.HasBadProposal(block.Hash()) {
		return 0, core.ErrBlacklistedHash
	}

	// check block body
	txnHash := types.DeriveSha(block.Transactions())
	uncleHash := types.CalcUncleHash(block.Uncles())
	if txnHash != block.Header().TxHash {
		return 0, errMismatchTxhashes
	}
	if uncleHash != nilUncleHash {
		return 0, errInvalidUncleHash
	}

	// verify the header of proposed block
	err := sb.VerifyHeader(sb.chain, block.Header(), false)

	// ignore errEmptyCommittedSeals error because we don't have the committed seals yet
	if err == nil || err == errEmptyCommittedSeals {
		return 0, nil
	} else if err == consensus.ErrFutureBlock {
		return time.Unix(block.Header().Time.Int64(), 0).Sub(now()), consensus.ErrFutureBlock
	}

	// Process the block to verify that the transactions are valid and to retrieve the resulting state and receipts
	// Get the state from this block's parent.
	state, err := sb.stateAt(block.Header().ParentHash)
	if err != nil {
		log.Error("verify - Error in getting the block's parent's state", "parentHash", block.Header().ParentHash)
		return 0, err
	}

	// Make a copy of the state
	state = state.Copy()

	// Apply this block's transactions to update the state
	receipts, _, usedGas, err := sb.processBlock(block, state)
	if err != nil {
		log.Error("verify - Error in processing the block")
		return 0, err
	}

	// Validate the block
	if err := sb.validateState(block, state, receipts, usedGas); err != nil {
		log.Error("verify - Error in validating the block")
		return 0, err
	}

	// verify the validator set diff if this is the last block of the epoch
	if istanbul.IsLastBlockOfEpoch(block.Header().Number.Uint64(), sb.config.Epoch) {
		if err := sb.verifyValSetDiff(proposal, block, state); err != nil {
			return 0, err
		}
	}

	return 0, err
}

func (sb *Backend) verifyValSetDiff(proposal istanbul.Proposal, block *types.Block, state *state.StateDB) error {
	header := block.Header()

	// Ensure that the extra data format is satisfied
	istExtra, err := types.ExtractIstanbulExtra(header)
	if err != nil {
		return err
	}

	validatorElectionAddress := sb.regAdd.GetRegisteredAddress(params.ValidatorsRegistryId)

	if validatorElectionAddress != nil {
		var newValSet []common.Address
		if _, err := sb.iEvmH.MakeCall(*validatorElectionAddress, getValidatorsFuncABI, "getValidators", []interface{}{}, &newValSet, 20000, header, state); err != nil {
			log.Error("verifyValSetDiff - Error in getting the validator set from the validators smart contract")
			return err
		}

		parentValidators := sb.ParentValidators(proposal)
		oldValSet := make([]common.Address, 0, parentValidators.Size())

		for _, val := range parentValidators.List() {
			oldValSet = append(oldValSet, val.Address())
		}

		addedValidators, removedValidators := istanbul.ValidatorSetDiff(oldValSet, newValSet)

		if !istanbul.CompareValidatorSlices(addedValidators, istExtra.AddedValidators) || !istanbul.CompareValidatorSlices(removedValidators, istExtra.RemovedValidators) {
			return errInvalidValidatorSetDiff
		}
	} else {
		// The validator election smart contract is not registered yet, so the validator set diff should be empty

		if len(istExtra.AddedValidators) != 0 || len(istExtra.RemovedValidators) != 0 {
			log.Warn("verifyValSetDiff - Invalid val set diff.  Non empty diff when it should be empty.", "addedValidators", istExtra.AddedValidators, "removedValidators", istExtra.RemovedValidators)
			return errInvalidValidatorSetDiff
		}
	}

	return nil
}

// Sign implements istanbul.Backend.Sign
func (sb *Backend) Sign(data []byte) ([]byte, error) {
	hashData := crypto.Keccak256(data)
	return crypto.Sign(hashData, sb.privateKey)
}

// CheckSignature implements istanbul.Backend.CheckSignature
func (sb *Backend) CheckSignature(data []byte, address common.Address, sig []byte) error {
	signer, err := istanbul.GetSignatureAddress(data, sig)
	if err != nil {
		log.Error("Failed to get signer address", "err", err)
		return err
	}
	// Compare derived addresses
	if signer != address {
		return errInvalidSignature
	}
	return nil
}

// HasProposal implements istanbul.Backend.HasProposal
func (sb *Backend) HasProposal(hash common.Hash, number *big.Int) bool {
	return sb.chain.GetHeader(hash, number.Uint64()) != nil
}

// GetProposer implements istanbul.Backend.GetProposer
func (sb *Backend) GetProposer(number uint64) common.Address {
	if h := sb.chain.GetHeaderByNumber(number); h != nil {
		a, _ := sb.Author(h)
		return a
	}
	return common.Address{}
}

// ParentValidators implements istanbul.Backend.GetParentValidators
func (sb *Backend) ParentValidators(proposal istanbul.Proposal) istanbul.ValidatorSet {
	if block, ok := proposal.(*types.Block); ok {
		return sb.getValidators(block.Number().Uint64()-1, block.ParentHash())
	}
	return validator.NewSet(nil, sb.config.ProposerPolicy)
}

func (sb *Backend) getValidators(number uint64, hash common.Hash) istanbul.ValidatorSet {
	snap, err := sb.snapshot(sb.chain, number, hash)
	if err != nil {
		return validator.NewSet(nil, sb.config.ProposerPolicy)
	}
	return snap.ValSet
}

func (sb *Backend) LastProposal() (istanbul.Proposal, common.Address) {
	block := sb.currentBlock()

	var proposer common.Address
	if block.Number().Cmp(common.Big0) > 0 {
		var err error
		proposer, err = sb.Author(block.Header())
		if err != nil {
			sb.logger.Error("Failed to get block proposer", "err", err)
			return nil, common.Address{}
		}
	}

	// Return header only block here since we don't need block body
	return block, proposer
}

func (sb *Backend) HasBadProposal(hash common.Hash) bool {
	if sb.hasBadBlock == nil {
		return false
	}
	return sb.hasBadBlock(hash)
}<|MERGE_RESOLUTION|>--- conflicted
+++ resolved
@@ -101,13 +101,8 @@
 	recentMessages *lru.ARCCache // the cache of peer's messages
 	knownMessages  *lru.ARCCache // the cache of self messages
 
-<<<<<<< HEAD
-	iEvmH  *core.InternalEVMHandler // Evm for calling smart contracts during consensus operations
-	regAdd *core.RegisteredAddresses
-=======
 	iEvmH  consensus.ConsensusIEvmH
 	regAdd consensus.ConsensusRegAdd
->>>>>>> 4ffd6107
 }
 
 // Address implements istanbul.Backend.Address
