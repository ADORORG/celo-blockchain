// Copyright 2017 The go-ethereum Authors
// This file is part of the go-ethereum library.
//
// The go-ethereum library is free software: you can redistribute it and/or modify
// it under the terms of the GNU Lesser General Public License as published by
// the Free Software Foundation, either version 3 of the License, or
// (at your option) any later version.
//
// The go-ethereum library is distributed in the hope that it will be useful,
// but WITHOUT ANY WARRANTY; without even the implied warranty of
// MERCHANTABILITY or FITNESS FOR A PARTICULAR PURPOSE. See the
// GNU Lesser General Public License for more details.
//
// You should have received a copy of the GNU Lesser General Public License
// along with the go-ethereum library. If not, see <http://www.gnu.org/licenses/>.

package backend

import (
	"bytes"
	"errors"
	"fmt"
	"math/big"
	"strings"
	"time"

	"github.com/ethereum/go-ethereum/accounts/abi"
	"github.com/ethereum/go-ethereum/common"
	"github.com/ethereum/go-ethereum/consensus"
	"github.com/ethereum/go-ethereum/consensus/istanbul"
	istanbulCore "github.com/ethereum/go-ethereum/consensus/istanbul/core"
	"github.com/ethereum/go-ethereum/consensus/istanbul/validator"
	"github.com/ethereum/go-ethereum/core/state"
	"github.com/ethereum/go-ethereum/core/types"
	"github.com/ethereum/go-ethereum/log"
	"github.com/ethereum/go-ethereum/params"
	"github.com/ethereum/go-ethereum/rlp"
	"github.com/ethereum/go-ethereum/rpc"
	lru "github.com/hashicorp/golang-lru"
	"golang.org/x/crypto/sha3"
)

const (
	inmemorySnapshots             = 128 // Number of recent vote snapshots to keep in memory
	inmemoryPeers                 = 40
	inmemoryMessages              = 1024
	mobileAllowedClockSkew uint64 = 5
)

var (
	// errInvalidProposal is returned when a prposal is malformed.
	errInvalidProposal = errors.New("invalid proposal")
	// errInvalidSignature is returned when given signature is not signed by given
	// address.
	errInvalidSignature = errors.New("invalid signature")
	// errUnknownBlock is returned when the list of validators or header is requested for a block
	// that is not part of the local blockchain.
	errUnknownBlock = errors.New("unknown block")
	// errUnauthorized is returned if a header is signed by a non authorized entity.
	errUnauthorized = errors.New("unauthorized")
	// errInvalidDifficulty is returned if the difficulty of a block is not 1
	errInvalidDifficulty = errors.New("invalid difficulty")
	// errInvalidExtraDataFormat is returned when the extra data format is incorrect
	errInvalidExtraDataFormat = errors.New("invalid extra data format")
	// errInvalidMixDigest is returned if a block's mix digest is not Istanbul digest.
	errInvalidMixDigest = errors.New("invalid Istanbul mix digest")
	// errInvalidNonce is returned if a block's nonce is invalid
	errInvalidNonce = errors.New("invalid nonce")
	// errCoinbase is returned if a block's coinbase is invalid
	errInvalidCoinbase = errors.New("invalid coinbase")
	// errInvalidUncleHash is returned if a block contains an non-empty uncle list.
	errInvalidUncleHash = errors.New("non empty uncle hash")
	// errInvalidTimestamp is returned if the timestamp of a block is lower than the previous block's timestamp + the minimum block period.
	errInvalidTimestamp = errors.New("invalid timestamp")
	// errInvalidVotingChain is returned if an authorization list is attempted to
	// be modified via out-of-range or non-contiguous headers.
	errInvalidVotingChain = errors.New("invalid voting chain")
	// errInvalidCommittedSeals is returned if the committed seal is not signed by any of parent validators.
	errInvalidCommittedSeals = errors.New("invalid committed seals")
	// errEmptyCommittedSeals is returned if the field of committed seals is zero.
	errEmptyCommittedSeals = errors.New("zero committed seals")
	// errMismatchTxhashes is returned if the TxHash in header is mismatch.
	errMismatchTxhashes = errors.New("mismatch transactions hashes")
	// errInvalidValidatorSetDiff is returned if the header contains invalid validator set diff
	errInvalidValidatorSetDiff = errors.New("invalid validator set diff")

	// This is taken from celo-monorepo/packages/protocol/build/<env>/contracts/Validators.json
	getValidatorsABI = `[{"constant": true,
		              "inputs": [],
			      "name": "getValidators",
			      "outputs": [
				   {
				        "name": "",
					"type": "address[]"
				   }
			      ],
			      "payable": false,
			      "stateMutability": "view",
			      "type": "function"
<<<<<<< HEAD
				 }]`

	increaseSupplyABI = `[{
		"constant": false,
		"inputs": [
		  {
			"name": "amount",
			"type": "uint256"
		  }
		],
		"name": "increaseSupply",
		"outputs": [],
		"payable": false,
		"stateMutability": "nonpayable",
		"type": "function"
	  }]`
=======
			     }]`

	// This is taken from celo-monorepo/packages/protocol/build/<env>/contracts/BondedDeposits.json
	setCumulativeRewardWeightABI = `[{
      "constant": false,
      "inputs": [
        {
          "name": "blockReward",
          "type": "uint256"
        }
      ],
      "name": "setCumulativeRewardWeight",
      "outputs": [],
      "payable": false,
      "stateMutability": "nonpayable",
      "type": "function"
    }]`
>>>>>>> 8063dc68
)
var (
	defaultDifficulty = big.NewInt(1)
	nilUncleHash      = types.CalcUncleHash(nil) // Always Keccak256(RLP([])) as uncles are meaningless outside of PoW.
	emptyNonce        = types.BlockNonce{}
	now               = time.Now
	emptyAddress      = common.Address{}

	inmemoryAddresses  = 20 // Number of recent addresses from ecrecover
	recentAddresses, _ = lru.NewARC(inmemoryAddresses)

<<<<<<< HEAD
	getValidatorsFuncABI, _  = abi.JSON(strings.NewReader(getValidatorsABI))
	increaseSupplyFuncABI, _ = abi.JSON(strings.NewReader(increaseSupplyABI))
=======
	getValidatorsFuncABI, _             = abi.JSON(strings.NewReader(getValidatorsABI))
	setCumulativeRewardWeightFuncABI, _ = abi.JSON(strings.NewReader(setCumulativeRewardWeightABI))
>>>>>>> 8063dc68
)

// Author retrieves the Ethereum address of the account that minted the given
// block, which may be different from the header's coinbase if a consensus
// engine is based on signatures.
func (sb *Backend) Author(header *types.Header) (common.Address, error) {
	return ecrecover(header)
}

// VerifyHeader checks whether a header conforms to the consensus rules of a
// given engine. Verifying the seal may be done optionally here, or explicitly
// via the VerifySeal method.
func (sb *Backend) VerifyHeader(chain consensus.ChainReader, header *types.Header, seal bool) error {
	return sb.verifyHeader(chain, header, nil)
}

// verifyHeader checks whether a header conforms to the consensus rules.The
// caller may optionally pass in a batch of parents (ascending order) to avoid
// looking those up from the database. This is useful for concurrently verifying
// a batch of new headers.
func (sb *Backend) verifyHeader(chain consensus.ChainReader, header *types.Header, parents []*types.Header) error {
	if header.Number == nil {
		return errUnknownBlock
	}

	// If the full chain isn't available (as on mobile devices), don't reject future blocks
	// This is due to potential clock skew
	var allowedFutureBlockTime = big.NewInt(now().Unix())
	if !chain.Config().FullHeaderChainAvailable {
		allowedFutureBlockTime = new(big.Int).Add(allowedFutureBlockTime, new(big.Int).SetUint64(mobileAllowedClockSkew))
	}

	// Don't waste time checking blocks from the future
	if header.Time.Cmp(allowedFutureBlockTime) > 0 {
		return consensus.ErrFutureBlock
	}

	// Ensure that the extra data format is satisfied
	if _, err := types.ExtractIstanbulExtra(header); err != nil {
		return errInvalidExtraDataFormat
	}

	// Ensure that the nonce is empty (Istanbul was originally using it for a candidate validator vote)
	if header.Nonce != (emptyNonce) {
		return errInvalidNonce
	}

	// Ensure that the coinbase is empty (Istanbul was originally using it for a candidate validator vote)
	// TODO(kevjue) - We will most likely need to change this so that the coinbase field is set to the proposer address for the identity protocol.
	if header.Coinbase != emptyAddress {
		return errInvalidCoinbase
	}

	// Ensure that the mix digest is zero as we don't have fork protection currently
	if header.MixDigest != types.IstanbulDigest {
		return errInvalidMixDigest
	}
	// Ensure that the block doesn't contain any uncles which are meaningless in Istanbul
	if header.UncleHash != nilUncleHash {
		return errInvalidUncleHash
	}
	// Ensure that the block's difficulty is meaningful (may not be correct at this point)
	if header.Difficulty == nil || header.Difficulty.Cmp(defaultDifficulty) != 0 {
		return errInvalidDifficulty
	}

	return sb.verifyCascadingFields(chain, header, parents)
}

// verifyCascadingFields verifies all the header fields that are not standalone,
// rather depend on a batch of previous headers. The caller may optionally pass
// in a batch of parents (ascending order) to avoid looking those up from the
// database. This is useful for concurrently verifying a batch of new headers.
func (sb *Backend) verifyCascadingFields(chain consensus.ChainReader, header *types.Header, parents []*types.Header) error {
	// The genesis block is the always valid dead-end
	number := header.Number.Uint64()
	if number == 0 {
		return nil
	}
	// Ensure that the block's timestamp isn't too close to it's parent
	var parent *types.Header
	if len(parents) > 0 {
		parent = parents[len(parents)-1]
	} else {
		parent = chain.GetHeader(header.ParentHash, number-1)
	}
	if chain.Config().FullHeaderChainAvailable {

		if parent == nil || parent.Number.Uint64() != number-1 || parent.Hash() != header.ParentHash {
			return consensus.ErrUnknownAncestor
		}
		if parent.Time.Uint64()+sb.config.BlockPeriod > header.Time.Uint64() {
			return errInvalidTimestamp
		}
		// Verify validators in extraData. Validators in snapshot and extraData should be the same.
		if err := sb.verifySigner(chain, header, parents); err != nil {
			return err
		}
	}

	return sb.verifyCommittedSeals(chain, header, parents)
}

// VerifyHeaders is similar to VerifyHeader, but verifies a batch of headers
// concurrently. The method returns a quit channel to abort the operations and
// a results channel to retrieve the async verifications (the order is that of
// the input slice).
func (sb *Backend) VerifyHeaders(chain consensus.ChainReader, headers []*types.Header, seals []bool) (chan<- struct{}, <-chan error) {
	abort := make(chan struct{})
	results := make(chan error, len(headers))
	go func() {
		for i, header := range headers {
			err := sb.verifyHeader(chain, header, headers[:i])

			select {
			case <-abort:
				return
			case results <- err:
			}
		}
	}()
	return abort, results
}

// VerifyUncles verifies that the given block's uncles conform to the consensus
// rules of a given engine.
func (sb *Backend) VerifyUncles(chain consensus.ChainReader, block *types.Block) error {
	if len(block.Uncles()) > 0 {
		return errInvalidUncleHash
	}
	return nil
}

// verifySigner checks whether the signer is in parent's validator set
func (sb *Backend) verifySigner(chain consensus.ChainReader, header *types.Header, parents []*types.Header) error {
	// Verifying the genesis block is not supported
	number := header.Number.Uint64()
	if number == 0 {
		return errUnknownBlock
	}

	// Retrieve the snapshot needed to verify this header and cache it
	snap, err := sb.snapshot(chain, number-1, header.ParentHash, parents)
	if err != nil {
		return err
	}

	// resolve the authorization key and check against signers
	signer, err := ecrecover(header)
	if err != nil {
		return err
	}

	// Signer should be in the validator set of previous block's extraData.
	if _, v := snap.ValSet.GetByAddress(signer); v == nil {
		return errUnauthorized
	}
	return nil
}

// verifyCommittedSeals checks whether every committed seal is signed by one of the parent's validators
func (sb *Backend) verifyCommittedSeals(chain consensus.ChainReader, header *types.Header, parents []*types.Header) error {
	number := header.Number.Uint64()
	// We don't need to verify committed seals in the genesis block
	if number == 0 {
		return nil
	}

	// Retrieve the snapshot needed to verify this header and cache it
	snap, err := sb.snapshot(chain, number-1, header.ParentHash, parents)
	if err != nil {
		return err
	}

	extra, err := types.ExtractIstanbulExtra(header)
	if err != nil {
		return err
	}
	// The length of Committed seals should be larger than 0
	if len(extra.CommittedSeal) == 0 {
		return errEmptyCommittedSeals
	}

	validators := snap.ValSet.Copy()
	// Check whether the committed seals are generated by parent's validators
	validSeal := 0
	proposalSeal := istanbulCore.PrepareCommittedSeal(header.Hash())
	// 1. Get committed seals from current header
	for _, seal := range extra.CommittedSeal {
		// 2. Get the original address by seal and parent block hash
		addr, err := istanbul.GetSignatureAddress(proposalSeal, seal)
		if err != nil {
			sb.logger.Error("not a valid address", "err", err)
			return errInvalidSignature
		}
		// Every validator can have only one seal. If more than one seals are signed by a
		// validator, the validator cannot be found and errInvalidCommittedSeals is returned.
		if validators.RemoveValidators([]common.Address{addr}) {
			validSeal += 1
		} else {
			return errInvalidCommittedSeals
		}
	}

	// The length of validSeal should be larger than number of faulty node + 1
	if validSeal <= 2*snap.ValSet.F() {
		return errInvalidCommittedSeals
	}

	return nil
}

// VerifySeal checks whether the crypto seal on a header is valid according to
// the consensus rules of the given engine.
func (sb *Backend) VerifySeal(chain consensus.ChainReader, header *types.Header) error {
	// get parent header and ensure the signer is in parent's validator set
	number := header.Number.Uint64()
	if number == 0 {
		return errUnknownBlock
	}

	// ensure that the difficulty equals to defaultDifficulty
	if header.Difficulty.Cmp(defaultDifficulty) != 0 {
		return errInvalidDifficulty
	}
	return sb.verifySigner(chain, header, nil)
}

// Prepare initializes the consensus fields of a block header according to the
// rules of a particular engine. The changes are executed inline.
func (sb *Backend) Prepare(chain consensus.ChainReader, header *types.Header) error {
	// unused fields, force to set to empty
	header.Coinbase = emptyAddress
	header.Nonce = emptyNonce
	header.MixDigest = types.IstanbulDigest

	// copy the parent extra data as the header extra data
	number := header.Number.Uint64()
	parent := chain.GetHeader(header.ParentHash, number-1)
	if parent == nil {
		return consensus.ErrUnknownAncestor
	}
	// use the same difficulty for all blocks
	header.Difficulty = defaultDifficulty

	// set header's timestamp
	header.Time = new(big.Int).Add(parent.Time, new(big.Int).SetUint64(sb.config.BlockPeriod))
	if header.Time.Int64() < time.Now().Unix() {
		header.Time = big.NewInt(time.Now().Unix())
	}

	return nil
}

// UpdateValSetDiff will update the validator set diff in the header, if the mined header is the last block of the epoch
func (sb *Backend) UpdateValSetDiff(chain consensus.ChainReader, header *types.Header, state *state.StateDB) error {
	// If this is the last block of the epoch, then get the validator set diff, to save into the header
	log.Trace("Called UpdateValSetDiff", "number", header.Number.Uint64(), "epoch", sb.config.Epoch)
	if istanbul.IsLastBlockOfEpoch(header.Number.Uint64(), sb.config.Epoch) {
		validatorAddress := sb.regAdd.GetRegisteredAddress(params.ValidatorsRegistryId)
		if validatorAddress == nil {
			log.Warn("Finalizing last block of an epoch, and the validator smart contract is not deployed.  Using the previous epoch's validator set")
		} else {
			// Get the last epoch's validator set
			snap, err := sb.snapshot(chain, header.Number.Uint64()-1, header.ParentHash, nil)
			if err != nil {
				return err
			}

			// Get the new epoch's validator set
			var newValSet []common.Address

			maxGasForGetValidators := uint64(1000000)
			// TODO(kevjue) - Once the validator election smart contract is completed, then a more accurate gas value should be used.
			leftoverGas, err := sb.iEvmH.MakeStaticCall(*validatorAddress, getValidatorsFuncABI, "getValidators", []interface{}{}, &newValSet, maxGasForGetValidators, header, state)
			if err != nil {
				log.Error("Istanbul.Finalize - Error in retrieving the validator set. Using the previous epoch's validator set", "leftoverGas", leftoverGas, "err", err)
			} else {
				// add validators in snapshot to extraData's validators section
				extra, err := assembleExtra(header, snap.validators(), newValSet)
				if err != nil {
					return err
				}
				header.Extra = extra
				return nil
			}
		}
	}
	// If it's not the last block or we were unable to pull the new validator set, then the validator set diff should be empty
	extra, err := assembleExtra(header, []common.Address{}, []common.Address{})
	if err != nil {
		return err
	}
	header.Extra = extra
	return nil
}

// UpdateValSetDiff will update the validator set diff in the header, if the mined header is the last block of the epoch
func (sb *Backend) IsLastBlockOfEpoch(header *types.Header) bool {
	return istanbul.IsLastBlockOfEpoch(header.Number.Uint64(), sb.config.Epoch)
}

// Finalize runs any post-transaction state modifications (e.g. block rewards)
// and assembles the final block.
//
// Note, the block header and state database might be updated to reflect any
// consensus rules that happen at finalization (e.g. block rewards).
func (sb *Backend) Finalize(chain consensus.ChainReader, header *types.Header, state *state.StateDB, txs []*types.Transaction,
	uncles []*types.Header, receipts []*types.Receipt) (*types.Block, error) {

	// Calculate a new gas price suggestion and push it to the GasPriceOracle SmartContract
	sb.updateGasPriceSuggestion(state)

	infrastructureBlockReward := big.NewInt(params.Ether)
	governanceAddress := sb.regAdd.GetRegisteredAddress(params.GovernanceRegistryId)
	if governanceAddress != nil {
		state.AddBalance(*governanceAddress, infrastructureBlockReward)
	}

	stakerBlockReward := big.NewInt(params.Ether)
	bondedDepositsAddress := sb.regAdd.GetRegisteredAddress(params.BondedDepositsRegistryId)
	if bondedDepositsAddress != nil {
		state.AddBalance(*bondedDepositsAddress, stakerBlockReward)
		_, err := sb.iEvmH.MakeCall(*bondedDepositsAddress, setCumulativeRewardWeightFuncABI, "setCumulativeRewardWeight", []interface{}{stakerBlockReward}, []interface{}{}, 100000, big.NewInt(0), header, state)
		if err != nil && err != fmt.Errorf("abi: unmarshalling empty output") {
			log.Error("Unable to send block rewards to bonded deposits", "err", err)
		}
	}

	// No block rewards in Istanbul, so the state remains as is and uncles are dropped

	totalBlockRewards := big.NewInt(1)

	goldTokenAddress := sb.regAdd.GetRegisteredAddress(params.GoldTokenRegistryId)

	if goldTokenAddress != nil { // add block rewards only if goldtoken smart contract has been initialized
		_, err := sb.iEvmH.MakeCall(*goldTokenAddress, increaseSupplyFuncABI, "increaseSupply", []interface{}{totalBlockRewards}, nil, 200000, big.NewInt(0), header, state)
		if err != nil && err != fmt.Errorf("abi: unmarshalling empty output") {
			log.Error("Unable to increment goldTotalSupply for block reward", "err", err)
		}
	}

	header.Root = state.IntermediateRoot(chain.Config().IsEIP158(header.Number))
	header.UncleHash = nilUncleHash

	// Assemble and return the final block for sealing
	return types.NewBlock(header, txs, nil, receipts), nil
}

// TODO (jarmg 5/23/18): Implement this
func (sb *Backend) updateGasPriceSuggestion(state *state.StateDB) *state.StateDB {
	return (state)
}

// Seal generates a new block for the given input block with the local miner's
// seal place on top.
func (sb *Backend) Seal(chain consensus.ChainReader, block *types.Block, results chan<- *types.Block, stop <-chan struct{}) error {
	// update the block header timestamp and signature and propose the block to core engine
	header := block.Header()
	number := header.Number.Uint64()

	// Bail out if we're unauthorized to sign a block
	snap, err := sb.snapshot(chain, number-1, header.ParentHash, nil)
	if err != nil {
		return err
	}
	if _, v := snap.ValSet.GetByAddress(sb.address); v == nil {
		return errUnauthorized
	}

	parent := chain.GetHeader(header.ParentHash, number-1)
	if parent == nil {
		return consensus.ErrUnknownAncestor
	}
	block, err = sb.updateBlock(parent, block)
	if err != nil {
		return err
	}

	// wait for the timestamp of header, use this to adjust the block period
	delay := time.Unix(block.Header().Time.Int64(), 0).Sub(now())
	select {
	case <-time.After(delay):
	case <-stop:
		return nil
	}

	// get the proposed block hash and clear it if the seal() is completed.
	sb.sealMu.Lock()
	sb.proposedBlockHash = block.Hash()
	clear := func() {
		sb.proposedBlockHash = common.Hash{}
		sb.sealMu.Unlock()
	}

	// post block into Istanbul engine
	go sb.EventMux().Post(istanbul.RequestEvent{
		Proposal: block,
	})

	go func() {
		defer clear()
		for {
			select {
			case result := <-sb.commitCh:
				// Somehow, the block `result` coming from commitCh can be null
				// if the block hash and the hash from channel are the same,
				// return the result. Otherwise, keep waiting the next hash.
				if result != nil && block.Hash() == result.Hash() {
					results <- result
					return
				}
			case <-stop:
				return
			}
		}
	}()
	return nil
}

// CalcDifficulty is the difficulty adjustment algorithm. It returns the difficulty
// that a new block should have based on the previous blocks in the chain and the
// current signer.
func (sb *Backend) CalcDifficulty(chain consensus.ChainReader, time uint64, parent *types.Header) *big.Int {
	return defaultDifficulty
}

// SealHash returns the hash of a block prior to it being sealed.
func (sb *Backend) SealHash(header *types.Header) common.Hash {
	return sigHash(header)
}

// update timestamp and signature of the block based on its number of transactions
func (sb *Backend) updateBlock(parent *types.Header, block *types.Block) (*types.Block, error) {
	header := block.Header()
	// sign the hash
	seal, err := sb.Sign(sigHash(header).Bytes())
	if err != nil {
		return nil, err
	}

	err = writeSeal(header, seal)
	if err != nil {
		return nil, err
	}

	return block.WithSeal(header), nil
}

// APIs returns the RPC APIs this consensus engine provides.
func (sb *Backend) APIs(chain consensus.ChainReader) []rpc.API {
	return []rpc.API{{
		Namespace: "istanbul",
		Version:   "1.0",
		Service:   &API{chain: chain, istanbul: sb},
		Public:    true,
	}}
}

// Setter functions
func (sb *Backend) SetInternalEVMHandler(iEvmH consensus.ConsensusIEvmH) {
	sb.iEvmH = iEvmH
}

func (sb *Backend) SetRegisteredAddresses(regAdd consensus.ConsensusRegAdd) {
	sb.regAdd = regAdd
}

// Start implements consensus.Istanbul.Start
func (sb *Backend) Start(chain consensus.ChainReader, currentBlock func() *types.Block, hasBadBlock func(common.Hash) bool,
	stateAt func(common.Hash) (*state.StateDB, error), processBlock func(*types.Block, *state.StateDB) (types.Receipts, []*types.Log, uint64, error),
	validateState func(*types.Block, *state.StateDB, types.Receipts, uint64) error) error {
	sb.coreMu.Lock()
	defer sb.coreMu.Unlock()
	if sb.coreStarted {
		return istanbul.ErrStartedEngine
	}

	// clear previous data
	sb.proposedBlockHash = common.Hash{}
	if sb.commitCh != nil {
		close(sb.commitCh)
	}
	sb.commitCh = make(chan *types.Block, 1)

	sb.chain = chain
	sb.currentBlock = currentBlock
	sb.hasBadBlock = hasBadBlock
	sb.stateAt = stateAt
	sb.processBlock = processBlock
	sb.validateState = validateState

	if err := sb.core.Start(); err != nil {
		return err
	}

	sb.coreStarted = true
	return nil
}

// Stop implements consensus.Istanbul.Stop
func (sb *Backend) Stop() error {
	sb.coreMu.Lock()
	defer sb.coreMu.Unlock()
	if !sb.coreStarted {
		return istanbul.ErrStoppedEngine
	}
	if err := sb.core.Stop(); err != nil {
		return err
	}
	sb.coreStarted = false
	return nil
}

// snapshot retrieves the validator set needed to sign off on the block immediately after 'number'.  E.g. if you need to find the validator set that needs to sign off on block 6,
// this method should be called with number set to 5.
//
// hash - The requested snapshot's block's hash
// number - The requested snapshot's block number
// parents - (Optional argument) An array of headers from directly previous blocks.
func (sb *Backend) snapshot(chain consensus.ChainReader, number uint64, hash common.Hash, parents []*types.Header) (*Snapshot, error) {
	// Search for a snapshot in memory or on disk
	var (
		headers   []*types.Header
		header    *types.Header
		snap      *Snapshot
		blockHash common.Hash
	)

	numberIter := number

	// If numberIter is not the last block of an epoch, then adjust it to be the last block of the previous epoch
	if !istanbul.IsLastBlockOfEpoch(numberIter, sb.config.Epoch) {
		epochNum := istanbul.GetEpochNumber(numberIter, sb.config.Epoch)
		numberIter = istanbul.GetEpochLastBlockNumber(epochNum-1, sb.config.Epoch)
	}

	// At this point, numberIter will always be the last block number of an epoch.  Namely, it will be
	// block numbers where the header contains the validator set diff.
	// Note that block 0 (the genesis block) is one of those headers.  It contains the initial set of validators in the
	// 'addedValidators' field in the header.

	// Retrieve the most recent cached or on disk snapshot.
	for ; ; numberIter = numberIter - sb.config.Epoch {
		// If an in-memory snapshot was found, use that
		if s, ok := sb.recents.Get(numberIter); ok {
			snap = s.(*Snapshot)
			break
		}

		if numberIter == number {
			blockHash = hash
		} else {
			blockHash = chain.GetHeaderByNumber(numberIter).Hash()
		}

		if s, err := loadSnapshot(sb.config.Epoch, sb.db, blockHash); err == nil {
			log.Trace("Loaded validator set snapshot from disk", "number", numberIter, "hash", blockHash)
			snap = s
			break
		}

		if numberIter == 0 {
			break
		}

		// Panic if numberIter underflows (becomes greater than number).
		if numberIter > number {
			panic(fmt.Sprintf("There is a bug in the code.  NumberIter underflowed, and should of stopped at 0.  NumberIter: %v, number: %v", numberIter, number))
		}
	}

	// If snapshot is still nil, then create a snapshot from genesis block
	if snap == nil {
		// Panic if the numberIter does not equal 0
		if numberIter != 0 {
			panic(fmt.Sprintf("There is a bug in the code.  NumberIter should be 0.  NumberIter: %v", numberIter))
		}

		genesis := chain.GetHeaderByNumber(0)

		if err := sb.VerifyHeader(chain, genesis, false); err != nil {
			return nil, err
		}

		istanbulExtra, err := types.ExtractIstanbulExtra(genesis)
		if err != nil {
			return nil, err
		}

		// The genesis block should have an empty RemovedValidators set.  If not, throw an error
		if len(istanbulExtra.RemovedValidators) > 0 {
			log.Trace("Genesis block has a non empty RemovedValidators set")
			return nil, errInvalidValidatorSetDiff
		}

		snap = newSnapshot(sb.config.Epoch, 0, genesis.Hash(), validator.NewSet(istanbulExtra.AddedValidators, sb.config.ProposerPolicy))

		if err := snap.store(sb.db); err != nil {
			return nil, err
		}

		log.Trace("Stored genesis voting snapshot to disk")
	}

	// Calculate the returned snapshot by applying epoch headers' val set diffs to the intermediate snapshot (the one that is retreived/created from above).
	// This will involve retrieving all of those headers into an array, and then call snapshot.apply on that array and the intermediate snapshot.
	// Note that the callee of this method may have passed in a set of previous headers, so we may be able to use some of them.
	minParentsBlockNumber := number - uint64(len(parents)) + 1
	for numberIter+sb.config.Epoch <= number {
		numberIter += sb.config.Epoch

		log.Trace("Retrieving ancestor header", "number", number, "numberIter", numberIter, "minParentsBlockNumber", minParentsBlockNumber, "parents size", len(parents))

		if len(parents) > 0 && numberIter >= minParentsBlockNumber {
			header = parents[numberIter-minParentsBlockNumber]
			log.Trace("Retrieved header from parents param", "header num", header.Number.Uint64())
		} else {
			header = chain.GetHeaderByNumber(numberIter)
			if header == nil {
				log.Error("The header retrieved from the chain is nil", "block num", numberIter)
				return nil, errUnknownBlock
			}
		}

		headers = append(headers, header)
	}

	if len(headers) > 0 {
		var err error
		snap, err = snap.apply(headers, sb.db)
		if err != nil {
			return nil, err
		}

		sb.recents.Add(numberIter, snap)
		log.Trace("Stored voting snapshot to cache", "number", numberIter, "hash", snap.Hash)
	}

	// Make a copy of the snapshot to return, since a few fields will be modified.
	// The original snap is probably stored within the LRU cache, so we don't want to
	// modify that one.
	returnSnap := snap.copy()

	returnSnap.Number = number
	returnSnap.Hash = hash

	return returnSnap, nil
}

// FIXME: Need to update this for Istanbul
// sigHash returns the hash which is used as input for the Istanbul
// signing. It is the hash of the entire header apart from the 65 byte signature
// contained at the end of the extra data.
//
// Note, the method requires the extra data to be at least 65 bytes, otherwise it
// panics. This is done to avoid accidentally using both forms (signature present
// or not), which could be abused to produce different hashes for the same header.
func sigHash(header *types.Header) (hash common.Hash) {
	hasher := sha3.NewLegacyKeccak256()

	// Clean seal is required for calculating proposer seal.
	rlp.Encode(hasher, types.IstanbulFilteredHeader(header, false))
	hasher.Sum(hash[:0])
	return hash
}

// ecrecover extracts the Ethereum account address from a signed header.
func ecrecover(header *types.Header) (common.Address, error) {
	hash := header.Hash()
	if addr, ok := recentAddresses.Get(hash); ok {
		return addr.(common.Address), nil
	}

	// Retrieve the signature from the header extra-data
	istanbulExtra, err := types.ExtractIstanbulExtra(header)
	if err != nil {
		return common.Address{}, err
	}

	addr, err := istanbul.GetSignatureAddress(sigHash(header).Bytes(), istanbulExtra.Seal)
	if err != nil {
		return addr, err
	}
	recentAddresses.Add(hash, addr)
	return addr, nil
}

// assembleExtra returns a extra-data of the given header and validators
func assembleExtra(header *types.Header, oldValSet []common.Address, newValSet []common.Address) ([]byte, error) {
	var buf bytes.Buffer

	// compensate the lack bytes if header.Extra is not enough IstanbulExtraVanity bytes.
	if len(header.Extra) < types.IstanbulExtraVanity {
		header.Extra = append(header.Extra, bytes.Repeat([]byte{0x00}, types.IstanbulExtraVanity-len(header.Extra))...)
	}
	buf.Write(header.Extra[:types.IstanbulExtraVanity])

	addedValidators, removedValidators := istanbul.ValidatorSetDiff(oldValSet, newValSet)

	log.Info("Setting istanbul header validator fields", "oldValSet", common.ConvertToStringSlice(oldValSet), "newValSet", common.ConvertToStringSlice(newValSet),
		"addedValidators", common.ConvertToStringSlice(addedValidators), "removedValidators", common.ConvertToStringSlice(removedValidators))

	ist := &types.IstanbulExtra{
		AddedValidators:   addedValidators,
		RemovedValidators: removedValidators,
		Seal:              []byte{},
		CommittedSeal:     [][]byte{},
	}

	payload, err := rlp.EncodeToBytes(&ist)
	if err != nil {
		return nil, err
	}

	return append(buf.Bytes(), payload...), nil
}

// writeSeal writes the extra-data field of the given header with the given seals.
func writeSeal(h *types.Header, seal []byte) error {
	if len(seal)%types.IstanbulExtraSeal != 0 {
		return errInvalidSignature
	}

	istanbulExtra, err := types.ExtractIstanbulExtra(h)
	if err != nil {
		return err
	}

	istanbulExtra.Seal = seal
	payload, err := rlp.EncodeToBytes(&istanbulExtra)
	if err != nil {
		return err
	}

	h.Extra = append(h.Extra[:types.IstanbulExtraVanity], payload...)
	return nil
}

// writeCommittedSeals writes the extra-data field of a block header with given committed seals.
func writeCommittedSeals(h *types.Header, committedSeals [][]byte) error {
	if len(committedSeals) == 0 {
		return errInvalidCommittedSeals
	}

	for _, seal := range committedSeals {
		if len(seal) != types.IstanbulExtraSeal {
			return errInvalidCommittedSeals
		}
	}

	istanbulExtra, err := types.ExtractIstanbulExtra(h)
	if err != nil {
		return err
	}

	istanbulExtra.CommittedSeal = make([][]byte, len(committedSeals))
	copy(istanbulExtra.CommittedSeal, committedSeals)

	payload, err := rlp.EncodeToBytes(&istanbulExtra)
	if err != nil {
		return err
	}

	h.Extra = append(h.Extra[:types.IstanbulExtraVanity], payload...)
	return nil
}<|MERGE_RESOLUTION|>--- conflicted
+++ resolved
@@ -97,7 +97,6 @@
 			      "payable": false,
 			      "stateMutability": "view",
 			      "type": "function"
-<<<<<<< HEAD
 				 }]`
 
 	increaseSupplyABI = `[{
@@ -113,8 +112,6 @@
 		"payable": false,
 		"stateMutability": "nonpayable",
 		"type": "function"
-	  }]`
-=======
 			     }]`
 
 	// This is taken from celo-monorepo/packages/protocol/build/<env>/contracts/BondedDeposits.json
@@ -132,7 +129,6 @@
       "stateMutability": "nonpayable",
       "type": "function"
     }]`
->>>>>>> 8063dc68
 )
 var (
 	defaultDifficulty = big.NewInt(1)
@@ -144,13 +140,9 @@
 	inmemoryAddresses  = 20 // Number of recent addresses from ecrecover
 	recentAddresses, _ = lru.NewARC(inmemoryAddresses)
 
-<<<<<<< HEAD
-	getValidatorsFuncABI, _  = abi.JSON(strings.NewReader(getValidatorsABI))
-	increaseSupplyFuncABI, _ = abi.JSON(strings.NewReader(increaseSupplyABI))
-=======
 	getValidatorsFuncABI, _             = abi.JSON(strings.NewReader(getValidatorsABI))
+	increaseSupplyFuncABI, _            = abi.JSON(strings.NewReader(increaseSupplyABI))
 	setCumulativeRewardWeightFuncABI, _ = abi.JSON(strings.NewReader(setCumulativeRewardWeightABI))
->>>>>>> 8063dc68
 )
 
 // Author retrieves the Ethereum address of the account that minted the given
