// Copyright 2017 The go-ethereum Authors
// This file is part of the go-ethereum library.
//
// The go-ethereum library is free software: you can redistribute it and/or modify
// it under the terms of the GNU Lesser General Public License as published by
// the Free Software Foundation, either version 3 of the License, or
// (at your option) any later version.
//
// The go-ethereum library is distributed in the hope that it will be useful,
// but WITHOUT ANY WARRANTY; without even the implied warranty of
// MERCHANTABILITY or FITNESS FOR A PARTICULAR PURPOSE. See the
// GNU Lesser General Public License for more details.
//
// You should have received a copy of the GNU Lesser General Public License
// along with the go-ethereum library. If not, see <http://www.gnu.org/licenses/>.

package backend

import (
	"bytes"
	"errors"
	"fmt"
	"math/big"
	"time"

	"github.com/ethereum/go-ethereum/common"
	"github.com/ethereum/go-ethereum/consensus"
	"github.com/ethereum/go-ethereum/consensus/istanbul"
	istanbulCore "github.com/ethereum/go-ethereum/consensus/istanbul/core"
	"github.com/ethereum/go-ethereum/consensus/istanbul/validator"
	gpm "github.com/ethereum/go-ethereum/contract_comm/gasprice_minimum"
	"github.com/ethereum/go-ethereum/core/state"
	"github.com/ethereum/go-ethereum/core/types"
	blscrypto "github.com/ethereum/go-ethereum/crypto/bls"
	"github.com/ethereum/go-ethereum/log"
	"github.com/ethereum/go-ethereum/rlp"
	"github.com/ethereum/go-ethereum/rpc"
	lru "github.com/hashicorp/golang-lru"
	"golang.org/x/crypto/sha3"
)

const (
	inmemorySnapshots             = 128 // Number of recent vote snapshots to keep in memory
	inmemoryPeers                 = 40
	inmemoryMessages              = 1024
	mobileAllowedClockSkew uint64 = 5
)

var (
	// errInvalidProposal is returned when a prposal is malformed.
	errInvalidProposal = errors.New("invalid proposal")
	// errInvalidSignature is returned when given signature is not signed by given
	// address.
	errInvalidSignature = errors.New("invalid signature")
	// errInsufficientSeals is returned when there is not enough signatures to
	// pass the quorum check.
	errInsufficientSeals = errors.New("not enough seals to reach quorum")
	// errUnknownBlock is returned when the list of validators or header is requested for a block
	// that is not part of the local blockchain.
	errUnknownBlock = errors.New("unknown block")
	// errUnauthorized is returned if a header is signed by a non authorized entity.
	errUnauthorized = errors.New("not an elected validator")
	// errInvalidDifficulty is returned if the difficulty of a block is not 1
	errInvalidDifficulty = errors.New("invalid difficulty")
	// errInvalidExtraDataFormat is returned when the extra data format is incorrect
	errInvalidExtraDataFormat = errors.New("invalid extra data format")
	// errInvalidMixDigest is returned if a block's mix digest is not Istanbul digest.
	errInvalidMixDigest = errors.New("invalid Istanbul mix digest")
	// errInvalidNonce is returned if a block's nonce is invalid
	errInvalidNonce = errors.New("invalid nonce")
	// errCoinbase is returned if a block's coinbase is invalid
	errInvalidCoinbase = errors.New("invalid coinbase")
	// errInvalidUncleHash is returned if a block contains an non-empty uncle list.
	errInvalidUncleHash = errors.New("non empty uncle hash")
	// errInvalidTimestamp is returned if the timestamp of a block is lower than the previous block's timestamp + the minimum block period.
	errInvalidTimestamp = errors.New("invalid timestamp")
	// errInvalidVotingChain is returned if an authorization list is attempted to
	// be modified via out-of-range or non-contiguous headers.
	errInvalidVotingChain = errors.New("invalid voting chain")
	// errInvalidAggregatedSeal is returned if the aggregated seal is invalid.
	errInvalidAggregatedSeal = errors.New("invalid aggregated seal")
	// errInvalidAggregatedSeal is returned if the aggregated seal is missing.
	errEmptyAggregatedSeal = errors.New("empty aggregated seal")
	// errMismatchTxhashes is returned if the TxHash in header is mismatch.
	errMismatchTxhashes = errors.New("mismatch transactions hashes")
	// errInvalidValidatorSetDiff is returned if the header contains invalid validator set diff
	errInvalidValidatorSetDiff = errors.New("invalid validator set diff")
	// errUnauthorizedAnnounceMessage is returned when the received announce message is from
	// an unregistered validator
	errUnauthorizedAnnounceMessage = errors.New("unauthorized announce message")
	// errUnauthorizedValEnodesShareMessage is returned when the received valEnodeshare message is from
	// an unauthorized sender
	errUnauthorizedValEnodesShareMessage = errors.New("unauthorized valenodesshare message")
)

var (
	defaultDifficulty = big.NewInt(1)
	nilUncleHash      = types.CalcUncleHash(nil) // Always Keccak256(RLP([])) as uncles are meaningless outside of PoW.
	emptyNonce        = types.BlockNonce{}
	now               = time.Now

	inmemoryAddresses  = 20 // Number of recent addresses from ecrecover
	recentAddresses, _ = lru.NewARC(inmemoryAddresses)
)

// Author retrieves the Ethereum address of the account that minted the given
// block, which may be different from the header's coinbase if a consensus
// engine is based on signatures.
func (sb *Backend) Author(header *types.Header) (common.Address, error) {
	return ecrecover(header)
}

// VerifyHeader checks whether a header conforms to the consensus rules of a
// given engine. Verifies the seal regardless of given "seal" argument.
func (sb *Backend) VerifyHeader(chain consensus.ChainReader, header *types.Header, seal bool) error {
	return sb.verifyHeader(chain, header, nil)
}

// verifyHeader checks whether a header conforms to the consensus rules.The
// caller may optionally pass in a batch of parents (ascending order) to avoid
// looking those up from the database. This is useful for concurrently verifying
// a batch of new headers.
func (sb *Backend) verifyHeader(chain consensus.ChainReader, header *types.Header, parents []*types.Header) error {
	if header.Number == nil {
		return errUnknownBlock
	}

	// If the full chain isn't available (as on mobile devices), don't reject future blocks
	// This is due to potential clock skew
	allowedFutureBlockTime := uint64(now().Unix())
	if !chain.Config().FullHeaderChainAvailable {
		allowedFutureBlockTime = allowedFutureBlockTime + mobileAllowedClockSkew
	}

	// Don't waste time checking blocks from the future
	if header.Time > allowedFutureBlockTime {
		return consensus.ErrFutureBlock
	}

	// Ensure that the extra data format is satisfied
	if _, err := types.ExtractIstanbulExtra(header); err != nil {
		return errInvalidExtraDataFormat
	}

	// Ensure that the nonce is empty (Istanbul was originally using it for a candidate validator vote)
	if header.Nonce != (emptyNonce) {
		return errInvalidNonce
	}

	// Ensure that the mix digest is zero as we don't have fork protection currently
	if header.MixDigest != types.IstanbulDigest {
		return errInvalidMixDigest
	}
	// Ensure that the block doesn't contain any uncles which are meaningless in Istanbul
	if header.UncleHash != nilUncleHash {
		return errInvalidUncleHash
	}
	// Ensure that the block's difficulty is meaningful (may not be correct at this point)
	if header.Difficulty == nil || header.Difficulty.Cmp(defaultDifficulty) != 0 {
		return errInvalidDifficulty
	}

	return sb.verifyCascadingFields(chain, header, parents)
}

// verifyCascadingFields verifies all the header fields that are not standalone,
// rather depend on a batch of previous headers. The caller may optionally pass
// in a batch of parents (ascending order) to avoid looking those up from the
// database. This is useful for concurrently verifying a batch of new headers.
func (sb *Backend) verifyCascadingFields(chain consensus.ChainReader, header *types.Header, parents []*types.Header) error {
	// The genesis block is the always valid dead-end
	number := header.Number.Uint64()
	if number == 0 {
		return nil
	}
	// Ensure that the block's timestamp isn't too close to it's parent
	var parent *types.Header
	if len(parents) > 0 {
		parent = parents[len(parents)-1]
	} else {
		parent = chain.GetHeader(header.ParentHash, number-1)
	}
	if chain.Config().FullHeaderChainAvailable {

		if parent == nil || parent.Number.Uint64() != number-1 || parent.Hash() != header.ParentHash {
			return consensus.ErrUnknownAncestor
		}
		if parent.Time+sb.config.BlockPeriod > header.Time {
			return errInvalidTimestamp
		}
		// Verify validators in extraData. Validators in snapshot and extraData should be the same.
		if err := sb.verifySigner(chain, header, parents); err != nil {
			return err
		}
	}

	return sb.verifyAggregatedSeals(chain, header, parents)
}

// VerifyHeaders is similar to VerifyHeader, but verifies a batch of headers
// concurrently. The method returns a quit channel to abort the operations and
// a results channel to retrieve the async verifications (the order is that of
// the input slice).
func (sb *Backend) VerifyHeaders(chain consensus.ChainReader, headers []*types.Header, seals []bool) (chan<- struct{}, <-chan error) {
	abort := make(chan struct{})
	results := make(chan error, len(headers))
	go func() {
		for i, header := range headers {
			err := sb.verifyHeader(chain, header, headers[:i])

			select {
			case <-abort:
				return
			case results <- err:
			}
		}
	}()
	return abort, results
}

// VerifyUncles verifies that the given block's uncles conform to the consensus
// rules of a given engine.
func (sb *Backend) VerifyUncles(chain consensus.ChainReader, block *types.Block) error {
	if len(block.Uncles()) > 0 {
		return errInvalidUncleHash
	}
	return nil
}

// verifySigner checks whether the signer is in parent's validator set
func (sb *Backend) verifySigner(chain consensus.ChainReader, header *types.Header, parents []*types.Header) error {
	// Verifying the genesis block is not supported
	number := header.Number.Uint64()
	if number == 0 {
		return errUnknownBlock
	}

	// Retrieve the snapshot needed to verify this header and cache it
	snap, err := sb.snapshot(chain, number-1, header.ParentHash, parents)
	if err != nil {
		return err
	}

	// resolve the authorization key and check against signers
	signer, err := ecrecover(header)
	if err != nil {
		return err
	}

	// Signer should be in the validator set of previous block's extraData.
	if _, v := snap.ValSet.GetByAddress(signer); v == nil {
		return errUnauthorized
	}
	return nil
}

// verifyAggregatedSeals checks whether the aggregated seal and parent seal in the header is
// signed on by the block's validators and the parent block's validators respectively
func (sb *Backend) verifyAggregatedSeals(chain consensus.ChainReader, header *types.Header, parents []*types.Header) error {
	number := header.Number.Uint64()
	// We don't need to verify committed seals in the genesis block
	if number == 0 {
		return nil
	}

	extra, err := types.ExtractIstanbulExtra(header)
	if err != nil {
		return err
	}

	// The length of Committed seals should be larger than 0
	if len(extra.AggregatedSeal.Signature) == 0 {
		return errEmptyAggregatedSeal
	}

	// Check the signatures on the current header
	snap, err := sb.snapshot(chain, number-1, header.ParentHash, parents)
	if err != nil {
		return err
	}
	validators := snap.ValSet.Copy()
	err = sb.verifyAggregatedSeal(header.Hash(), validators, extra.AggregatedSeal)
	if err != nil {
		return err
	}

	// The genesis block is skipped since it has no parents.
	// The first block is also skipped, since its parent
	// is the genesis block which contains no parent signatures.
	// The parent commit messages are only used for the uptime calculation,
	// so ultralight clients don't need to verify them
	if number > 1 && chain.Config().FullHeaderChainAvailable {
		sb.logger.Trace("verifyAggregatedSeals: verifying parent seals for block", "num", number)
		var parentValidators istanbul.ValidatorSet
		// The first block in an epoch will have a different validator set than the block
		// before it. If the current block is the first block in an epoch, we need to fetch the previous
		// validator set to validate the parent signatures.
		if number%sb.config.Epoch == 1 {
			snap, err := sb.snapshot(chain, number-2, common.Hash{}, nil)
			if err != nil {
				return err
			}
			parentValidators = snap.ValSet.Copy()
		} else {
			parentValidators = validators.Copy()
		}

		// Check the signatures made by the validator set corresponding to the
		// parent block's hash. We use header.ParentHash to handle both
		// ultralight and non-ultralight cases.
		// parent.Hash() would correspond to the previous epoch
		// block in ultralight, while the extra.ParentCommit is made on the block which was
		// immediately before the current block.
		return sb.verifyAggregatedSeal(header.ParentHash, parentValidators, extra.ParentAggregatedSeal)
	}

	return nil
}

func (sb *Backend) verifyAggregatedSeal(headerHash common.Hash, validators istanbul.ValidatorSet, aggregatedSeal types.IstanbulAggregatedSeal) error {
	logger := sb.logger.New("func", "Backend.verifyAggregatedSeal()")
	if len(aggregatedSeal.Signature) != types.IstanbulExtraBlsSignature {
		return errInvalidAggregatedSeal
	}

	proposalSeal := istanbulCore.PrepareCommittedSeal(headerHash, aggregatedSeal.Round)
	// Find which public keys signed from the provided validator set
	publicKeys := [][]byte{}
	for i := 0; i < validators.Size(); i++ {
		if aggregatedSeal.Bitmap.Bit(i) == 1 {
			pubKey := validators.GetByIndex(uint64(i)).BLSPublicKey()
			publicKeys = append(publicKeys, pubKey)
		}
	}
	// The length of a valid seal should be greater than the minimum quorum size
	if len(publicKeys) < validators.MinQuorumSize() {
		logger.Error("Aggregated seal does not aggregate enough seals", "numSeals", len(publicKeys), "minimum quorum size", validators.MinQuorumSize())
		return errInsufficientSeals
	}
	err := blscrypto.VerifyAggregatedSignature(publicKeys, proposalSeal, []byte{}, aggregatedSeal.Signature, false)
	if err != nil {
		logger.Error("Unable to verify aggregated signature", "err", err)
		return errInvalidSignature
	}

	return nil
}

// VerifySeal checks whether the crypto seal on a header is valid according to
// the consensus rules of the given engine.
func (sb *Backend) VerifySeal(chain consensus.ChainReader, header *types.Header) error {
	// Ensure the block number is greater than zero, but less or equal to than max uint64.
	if header.Number.Cmp(common.Big0) <= 0 || !header.Number.IsUint64() {
		return errUnknownBlock
	}

	extra, err := types.ExtractIstanbulExtra(header)
	if err != nil {
		return errInvalidExtraDataFormat
	}

	// Acquire the validator set whose signatures will be verified.
	// FIXME: Based on the current implemenation of validator set construction, only validator sets
	// from the canonical chain will be used. This means that if the provided header is a valid
	// member of a non-canonical chain, seal verification will only succeed if the validator set
	// happens to be the same as the canonical chain at the same block number (as would be the case
	// for a fork from the canonical chain which does not cross an epoch boundary)
	valSet := sb.getValidators(header.Number.Uint64()-1, header.ParentHash)
	return sb.verifyAggregatedSeal(header.Hash(), valSet, extra.AggregatedSeal)
}

// Prepare initializes the consensus fields of a block header according to the
// rules of a particular engine. The changes are executed inline.
func (sb *Backend) Prepare(chain consensus.ChainReader, header *types.Header) error {
	// unused fields, force to set to empty
	header.Coinbase = sb.address
	header.Nonce = emptyNonce
	header.MixDigest = types.IstanbulDigest

	// copy the parent extra data as the header extra data
	number := header.Number.Uint64()
	parent := chain.GetHeader(header.ParentHash, number-1)
	if parent == nil {
		return consensus.ErrUnknownAncestor
	}
	// use the same difficulty for all blocks
	header.Difficulty = defaultDifficulty

	// set header's timestamp
	header.Time = parent.Time + sb.config.BlockPeriod
	nowTime := uint64(now().Unix())
	if header.Time < nowTime {
		header.Time = nowTime
	}

	if err := writeEmptyIstanbulExtra(header); err != nil {
		return err
	}

	// wait for the timestamp of header, use this to adjust the block period
	delay := time.Unix(int64(header.Time), 0).Sub(now())
	time.Sleep(delay)

	return sb.addParentSeal(chain, header)
}

// UpdateValSetDiff will update the validator set diff in the header, if the mined header is the last block of the epoch
func (sb *Backend) UpdateValSetDiff(chain consensus.ChainReader, header *types.Header, state *state.StateDB) error {
	// If this is the last block of the epoch, then get the validator set diff, to save into the header
	log.Trace("Called UpdateValSetDiff", "number", header.Number.Uint64(), "epoch", sb.config.Epoch)
	if istanbul.IsLastBlockOfEpoch(header.Number.Uint64(), sb.config.Epoch) {
		newValSet, err := sb.getNewValidatorSet(header, state)
		if err == nil {
			// Get the last epoch's validator set
			snap, err := sb.snapshot(chain, header.Number.Uint64()-1, header.ParentHash, nil)
			if err != nil {
				return err
			}

			// add validators in snapshot to extraData's validators section
			return writeValidatorSetDiff(header, snap.validators(), newValSet)
		}
	}
	// If it's not the last block or we were unable to pull the new validator set, then the validator set diff should be empty
	return writeValidatorSetDiff(header, []istanbul.ValidatorData{}, []istanbul.ValidatorData{})
}

// Returns whether or not a particular header represents the last block in the epoch.
func (sb *Backend) IsLastBlockOfEpoch(header *types.Header) bool {
	return istanbul.IsLastBlockOfEpoch(header.Number.Uint64(), sb.config.Epoch)
}

// Returns the size of epochs in blocks.
func (sb *Backend) EpochSize() uint64 {
	return sb.config.Epoch
}

// Returns the size of the lookback window for calculating uptime (in blocks)
func (sb *Backend) LookbackWindow() uint64 {
	return sb.config.LookbackWindow
}

// Finalize runs any post-transaction state modifications (e.g. block rewards)
// but does not assemble the block.
//
// Note: The block header and state database might be updated to reflect any
// consensus rules that happen at finalization (e.g. block rewards).
<<<<<<< HEAD
func (sb *Backend) Finalize(chain consensus.ChainReader, header *types.Header, state *state.StateDB, txs []*types.Transaction,
	uncles []*types.Header) {
	header.Root = state.IntermediateRoot(chain.Config().IsEIP158(header.Number))
	header.UncleHash = types.CalcUncleHash(nil)
}

// FinalizeAndAssemble runs any post-transaction state modifications (e.g. block
// rewards) and assembles the final block.
//
// Note: The block header and state database might be updated to reflect any
// consensus rules that happen at finalization (e.g. block rewards).
func (sb *Backend) FinalizeAndAssemble(chain consensus.ChainReader, header *types.Header, state *state.StateDB, txs []*types.Transaction,
	uncles []*types.Header, receipts []*types.Receipt, randomness *types.Randomness) (*types.Block, error) {
=======
func (sb *Backend) Finalize(chain consensus.ChainReader, header *types.Header, state *state.StateDB, txs []*types.Transaction, uncles []*types.Header, receipts []*types.Receipt, randomness *types.Randomness) (*types.Block, error) {
	start := time.Now()
	defer sb.finalizationTimer.UpdateSince(start)
>>>>>>> f86d6733

	snapshot := state.Snapshot()
	err := sb.setInitialGoldTokenTotalSupplyIfUnset(header, state)
	if err != nil {
		state.RevertToSnapshot(snapshot)
	}

	// Trigger an update to the gas price minimum in the GasPriceMinimum contract based on block congestion
	snapshot = state.Snapshot()
	_, err = gpm.UpdateGasPriceMinimum(header, state)
	if err != nil {
		state.RevertToSnapshot(snapshot)
	}

	sb.logger.Trace("Finalizing", "block", header.Number.Uint64(), "epochSize", sb.config.Epoch)
	if istanbul.IsLastBlockOfEpoch(header.Number.Uint64(), sb.config.Epoch) {
		snapshot = state.Snapshot()
		err = sb.distributeEpochPaymentsAndRewards(header, state)
		if err != nil {
			state.RevertToSnapshot(snapshot)
		}
	}

	header.Root = state.IntermediateRoot(chain.Config().IsEIP158(header.Number))
	header.UncleHash = types.CalcUncleHash(nil)

	// Add extra receipt for Block's Internal Transaction Logs
	if len(state.GetLogs(common.Hash{})) > 0 {
		receipt := types.NewReceipt(nil, false, 0)
		receipt.Logs = state.GetLogs(common.Hash{})
		receipt.Bloom = types.CreateBloom(types.Receipts{receipt})
		receipts = append(receipts, receipt)
	}

	// Assemble and return the final block for sealing
	return types.NewBlock(header, txs, nil, receipts, randomness), nil
}

// Seal generates a new block for the given input block with the local miner's
// seal place on top.
func (sb *Backend) Seal(chain consensus.ChainReader, block *types.Block, results chan<- *types.Block, stop <-chan struct{}) error {
	// update the block header timestamp and signature and propose the block to core engine
	header := block.Header()
	number := header.Number.Uint64()

	// Bail out if we're unauthorized to sign a block
	snap, err := sb.snapshot(chain, number-1, header.ParentHash, nil)
	if err != nil {
		return err
	}
	if _, v := snap.ValSet.GetByAddress(sb.address); v == nil {
		return errUnauthorized
	}

	parent := chain.GetHeader(header.ParentHash, number-1)
	if parent == nil {
		return consensus.ErrUnknownAncestor
	}
	block, err = sb.updateBlock(parent, block)
	if err != nil {
		return err
	}

	// get the proposed block hash and clear it if the seal() is completed.
	sb.sealMu.Lock()
	sb.proposedBlockHash = block.Hash()
	clear := func() {
		sb.proposedBlockHash = common.Hash{}
		sb.sealMu.Unlock()
	}

	// post block into Istanbul engine
	go sb.EventMux().Post(istanbul.RequestEvent{
		Proposal: block,
	})

	go func() {
		defer clear()
		for {
			select {
			case result := <-sb.commitCh:
				// Somehow, the block `result` coming from commitCh can be null
				// if the block hash and the hash from channel are the same,
				// return the result. Otherwise, keep waiting the next hash.
				if result != nil && block.Hash() == result.Hash() {
					results <- result
					return
				}
			case <-stop:
				return
			}
		}
	}()
	return nil
}

// CalcDifficulty is the difficulty adjustment algorithm. It returns the difficulty
// that a new block should have based on the previous blocks in the chain and the
// current signer.
func (sb *Backend) CalcDifficulty(chain consensus.ChainReader, time uint64, parent *types.Header) *big.Int {
	return defaultDifficulty
}

// SealHash returns the hash of a block prior to it being sealed.
func (sb *Backend) SealHash(header *types.Header) common.Hash {
	return sigHash(header)
}

// update timestamp and signature of the block based on its number of transactions
func (sb *Backend) updateBlock(parent *types.Header, block *types.Block) (*types.Block, error) {
	header := block.Header()
	// sign the hash
	seal, err := sb.Sign(sigHash(header).Bytes())
	if err != nil {
		return nil, err
	}

	err = writeSeal(header, seal)
	if err != nil {
		return nil, err
	}

	return block.WithSeal(header), nil
}

// APIs returns the RPC APIs this consensus engine provides.
func (sb *Backend) APIs(chain consensus.ChainReader) []rpc.API {
	return []rpc.API{{
		Namespace: "istanbul",
		Version:   "1.0",
		Service:   &API{chain: chain, istanbul: sb},
		Public:    true,
	}}
}

func (sb *Backend) SetChain(chain consensus.ChainReader, currentBlock func() *types.Block) {
	sb.chain = chain
	sb.currentBlock = currentBlock
}

// Start implements consensus.Istanbul.Start
func (sb *Backend) Start(hasBadBlock func(common.Hash) bool,
	stateAt func(common.Hash) (*state.StateDB, error), processBlock func(*types.Block, *state.StateDB) (types.Receipts, []*types.Log, uint64, error),
	validateState func(*types.Block, *state.StateDB, types.Receipts, uint64) error) error {
	sb.coreMu.Lock()
	defer sb.coreMu.Unlock()
	if sb.coreStarted {
		return istanbul.ErrStartedEngine
	}

	// clear previous data
	sb.proposedBlockHash = common.Hash{}
	if sb.commitCh != nil {
		close(sb.commitCh)
	}
	sb.commitCh = make(chan *types.Block, 1)

	if sb.newEpochCh != nil {
		close(sb.newEpochCh)
	}
	sb.newEpochCh = make(chan struct{})

	sb.hasBadBlock = hasBadBlock
	sb.stateAt = stateAt
	sb.processBlock = processBlock
	sb.validateState = validateState

	sb.logger.Info("Starting istanbul.Engine")
	if err := sb.core.Start(); err != nil {
		return err
	}

	sb.coreStarted = true

	go sb.sendAnnounceMsgs()

	if sb.config.Proxied {
		if sb.config.ProxyInternalFacingNode != nil && sb.config.ProxyExternalFacingNode != nil {
			if err := sb.addProxy(sb.config.ProxyInternalFacingNode, sb.config.ProxyExternalFacingNode); err != nil {
				sb.logger.Error("Issue in adding proxy on istanbul start", "err", err)
			}
		}

		go sb.sendValEnodesShareMsgs()
	} else {
		headBlock := sb.GetCurrentHeadBlock()
		valset := sb.getValidators(headBlock.Number().Uint64(), headBlock.Hash())
		sb.RefreshValPeers(valset)
	}

	return nil
}

// Stop implements consensus.Istanbul.Stop
func (sb *Backend) Stop() error {
	sb.coreMu.Lock()
	defer sb.coreMu.Unlock()
	if !sb.coreStarted {
		return istanbul.ErrStoppedEngine
	}
	sb.logger.Info("Stopping istanbul.Engine")
	if err := sb.core.Stop(); err != nil {
		return err
	}
	sb.coreStarted = false

	sb.announceQuit <- struct{}{}
	sb.announceWg.Wait()

	if sb.config.Proxied {
		sb.valEnodesShareQuit <- struct{}{}
		sb.valEnodesShareWg.Wait()

		if sb.proxyNode != nil {
			sb.removeProxy(sb.proxyNode.node)
		}
	}
	return nil
}

// snapshot retrieves the validator set needed to sign off on the block immediately after 'number'.  E.g. if you need to find the validator set that needs to sign off on block 6,
// this method should be called with number set to 5.
//
// hash - The requested snapshot's block's hash. Only used for snapshot cache storage.
// number - The requested snapshot's block number
// parents - (Optional argument) An array of headers from directly previous blocks.
func (sb *Backend) snapshot(chain consensus.ChainReader, number uint64, hash common.Hash, parents []*types.Header) (*Snapshot, error) {
	// Search for a snapshot in memory or on disk
	var (
		headers []*types.Header
		header  *types.Header
		snap    *Snapshot
	)

	numberIter := number

	// If numberIter is not the last block of an epoch, then adjust it to be the last block of the previous epoch
	if !istanbul.IsLastBlockOfEpoch(numberIter, sb.config.Epoch) {
		epochNum := istanbul.GetEpochNumber(numberIter, sb.config.Epoch)
		numberIter = istanbul.GetEpochLastBlockNumber(epochNum-1, sb.config.Epoch)
	}

	// At this point, numberIter will always be the last block number of an epoch.  Namely, it will be
	// block numbers where the header contains the validator set diff.
	// Note that block 0 (the genesis block) is one of those headers.  It contains the initial set of validators in the
	// 'addedValidators' field in the header.

	// Retrieve the most recent cached or on disk snapshot.
	for ; ; numberIter = numberIter - sb.config.Epoch {
		// If an in-memory snapshot was found, use that
		if s, ok := sb.recentSnapshots.Get(numberIter); ok {
			snap = s.(*Snapshot)
			break
		}

		var blockHash common.Hash
		if numberIter == number && hash != (common.Hash{}) {
			blockHash = hash
		} else {
			header = chain.GetHeaderByNumber(numberIter)
			if header == nil {
				log.Trace("Unable to find header in chain", "number", number)
			} else {
				blockHash = chain.GetHeaderByNumber(numberIter).Hash()
			}
		}

		if (blockHash != common.Hash{}) {
			if s, err := loadSnapshot(sb.config.Epoch, sb.db, blockHash); err == nil {
				log.Trace("Loaded validator set snapshot from disk", "number", numberIter, "hash", blockHash)
				snap = s
				break
			}
		}

		if numberIter == 0 {
			break
		}

		// Panic if numberIter underflows (becomes greater than number).
		if numberIter > number {
			panic(fmt.Sprintf("There is a bug in the code.  NumberIter underflowed, and should of stopped at 0.  NumberIter: %v, number: %v", numberIter, number))
		}
	}

	// If snapshot is still nil, then create a snapshot from genesis block
	if snap == nil {
		log.Debug("Snapshot is nil, creating from genesis")
		// Panic if the numberIter does not equal 0
		if numberIter != 0 {
			panic(fmt.Sprintf("There is a bug in the code.  NumberIter should be 0.  NumberIter: %v", numberIter))
		}

		genesis := chain.GetHeaderByNumber(0)

		istanbulExtra, err := types.ExtractIstanbulExtra(genesis)
		if err != nil {
			log.Error("Unable to extract istanbul extra", "err", err)
			return nil, err
		}

		// The genesis block should have an empty RemovedValidators set.  If not, throw an error
		if istanbulExtra.RemovedValidators.BitLen() != 0 {
			log.Error("Genesis block has a non empty RemovedValidators set")
			return nil, errInvalidValidatorSetDiff
		}

		validators, err := istanbul.CombineIstanbulExtraToValidatorData(istanbulExtra.AddedValidators, istanbulExtra.AddedValidatorsPublicKeys)
		if err != nil {
			log.Error("Cannot construct validators data from istanbul extra")
			return nil, errInvalidValidatorSetDiff
		}
		snap = newSnapshot(sb.config.Epoch, 0, genesis.Hash(), validator.NewSet(validators))

		if err := snap.store(sb.db); err != nil {
			log.Error("Unable to store snapshot", "err", err)
			return nil, err
		}
	}

	log.Trace("Most recent snapshot found", "number", numberIter)
	// Calculate the returned snapshot by applying epoch headers' val set diffs to the intermediate snapshot (the one that is retrieved/created from above).
	// This will involve retrieving all of those headers into an array, and then call snapshot.apply on that array and the intermediate snapshot.
	// Note that the callee of this method may have passed in a set of previous headers, so we may be able to use some of them.
	for numberIter+sb.config.Epoch <= number {
		numberIter += sb.config.Epoch

		log.Trace("Retrieving ancestor header", "number", number, "numberIter", numberIter, "parents size", len(parents))
		inParents := -1
		for i := len(parents) - 1; i >= 0; i-- {
			if parents[i].Number.Uint64() == numberIter {
				inParents = i
				break
			}
		}
		if inParents >= 0 {
			header = parents[inParents]
			log.Trace("Retrieved header from parents param", "header num", header.Number.Uint64())
		} else {
			header = chain.GetHeaderByNumber(numberIter)
			if header == nil {
				log.Error("The header retrieved from the chain is nil", "block num", numberIter)
				return nil, errUnknownBlock
			}
		}

		headers = append(headers, header)
	}

	if len(headers) > 0 {
		var err error
		log.Trace("Snapshot headers len greater than 0", "headers", headers)
		snap, err = snap.apply(headers, sb.db)
		if err != nil {
			log.Error("Unable to apply headers to snapshots", "headers", headers)
			return nil, err
		}

		sb.recentSnapshots.Add(numberIter, snap)
	}
	// Make a copy of the snapshot to return, since a few fields will be modified.
	// The original snap is probably stored within the LRU cache, so we don't want to
	// modify that one.
	returnSnap := snap.copy()

	returnSnap.Number = number
	returnSnap.Hash = hash

	return returnSnap, nil
}

func (sb *Backend) addParentSeal(chain consensus.ChainReader, header *types.Header) error {
	number := header.Number.Uint64()
	logger := sb.logger.New("func", "Backend.addParentSeal()", "number", number)

	// only do this for blocks which start with block 1 as a parent
	if number <= 1 {
		return nil
	}

	// Get parent's extra to fetch it's AggregatedSeal
	parent := chain.GetHeader(header.ParentHash, number-1)
	parentExtra, err := types.ExtractIstanbulExtra(parent)
	if err != nil {
		return err
	}

	createParentSeal := func() types.IstanbulAggregatedSeal {
		// In some cases, "addParentSeal" may be called before sb.core has moved to the next sequence,
		// preventing signature aggregation.
		// This typically happens in round > 0, since round 0 typically hits the "time.Sleep()"
		// above.
		// When this happens, loop until sb.core moves to the next sequence, with a limit of 500ms.
		seq := waitCoreToReachSequence(sb.core, header.Number)
		if seq == nil {
			return parentExtra.AggregatedSeal
		}

		logger = logger.New("parentAggregatedSeal", parentExtra.AggregatedSeal.String(), "cur_seq", seq)

		parentCommits := sb.core.ParentCommits()
		if parentCommits == nil || parentCommits.Size() == 0 {
			logger.Debug("No additional seals to combine with ParentAggregatedSeal")
			return parentExtra.AggregatedSeal
		}

		logger = logger.New("numParentCommits", parentCommits.Size())
		logger.Trace("Found commit messages from previous sequence to combine with ParentAggregatedSeal")

		// if we had any seals gossiped to us, proceed to add them to the
		// already aggregated signature
		unionAggregatedSeal, err := istanbulCore.UnionOfSeals(parentExtra.AggregatedSeal, parentCommits)
		if err != nil {
			logger.Error("Failed to combine commit messages with ParentAggregatedSeal", "err", err)
			return parentExtra.AggregatedSeal
		}

		// need to pass the previous block from the parent to get the parent's validators
		// (otherwise we'd be getting the validators for the current block)
		parentValidators := sb.getValidators(parent.Number.Uint64()-1, parent.ParentHash)
		// only update to use the union if we indeed provided a valid aggregate signature for this block
		if err := sb.verifyAggregatedSeal(parent.Hash(), parentValidators, unionAggregatedSeal); err != nil {
			logger.Error("Failed to verify combined ParentAggregatedSeal", "err", err)
			return parentExtra.AggregatedSeal
		}

		logger.Debug("Succeeded in verifying combined ParentAggregatedSeal", "combinedParentAggregatedSeal", unionAggregatedSeal.String())
		return unionAggregatedSeal
	}

	return writeAggregatedSeal(header, createParentSeal(), true)
}

// FIXME: Need to update this for Istanbul
// sigHash returns the hash which is used as input for the Istanbul
// signing. It is the hash of the entire header apart from the 65 byte signature
// contained at the end of the extra data.
//
// Note, the method requires the extra data to be at least 65 bytes, otherwise it
// panics. This is done to avoid accidentally using both forms (signature present
// or not), which could be abused to produce different hashes for the same header.
func sigHash(header *types.Header) (hash common.Hash) {
	hasher := sha3.NewLegacyKeccak256()

	// Clean seal is required for calculating proposer seal.
	rlp.Encode(hasher, types.IstanbulFilteredHeader(header, false))
	hasher.Sum(hash[:0])
	return hash
}

// ecrecover extracts the Ethereum account address from a signed header.
func ecrecover(header *types.Header) (common.Address, error) {
	hash := header.Hash()
	if addr, ok := recentAddresses.Get(hash); ok {
		return addr.(common.Address), nil
	}

	// Retrieve the signature from the header extra-data
	istanbulExtra, err := types.ExtractIstanbulExtra(header)
	if err != nil {
		return common.Address{}, err
	}

	addr, err := istanbul.GetSignatureAddress(sigHash(header).Bytes(), istanbulExtra.Seal)
	if err != nil {
		return addr, err
	}
	recentAddresses.Add(hash, addr)
	return addr, nil
}

func writeEmptyIstanbulExtra(header *types.Header) error {
	extra := types.IstanbulExtra{
		AddedValidators:           []common.Address{},
		AddedValidatorsPublicKeys: [][]byte{},
		RemovedValidators:         big.NewInt(0),
		Seal:                      []byte{},
		AggregatedSeal:            types.IstanbulAggregatedSeal{},
		ParentAggregatedSeal:      types.IstanbulAggregatedSeal{},
		EpochData:                 []byte{},
	}
	payload, err := rlp.EncodeToBytes(&extra)
	if err != nil {
		return err
	}

	if len(header.Extra) < types.IstanbulExtraVanity {
		header.Extra = append(header.Extra, bytes.Repeat([]byte{0x00}, types.IstanbulExtraVanity-len(header.Extra))...)
	}
	header.Extra = append(header.Extra[:types.IstanbulExtraVanity], payload...)

	return nil
}

// writeValidatorSetDiff initializes the header's Extra field with any changes in the
// validator set that occurred since the last block
func writeValidatorSetDiff(header *types.Header, oldValSet []istanbul.ValidatorData, newValSet []istanbul.ValidatorData) error {
	// compensate the lack bytes if header.Extra is not enough IstanbulExtraVanity bytes.
	if len(header.Extra) < types.IstanbulExtraVanity {
		header.Extra = append(header.Extra, bytes.Repeat([]byte{0x00}, types.IstanbulExtraVanity-len(header.Extra))...)
	}

	addedValidators, removedValidators := istanbul.ValidatorSetDiff(oldValSet, newValSet)
	addedValidatorsAddresses, addedValidatorsPublicKeys := istanbul.SeparateValidatorDataIntoIstanbulExtra(addedValidators)

	if len(addedValidators) > 0 || removedValidators.BitLen() > 0 {
		oldValidatorsAddresses, _ := istanbul.SeparateValidatorDataIntoIstanbulExtra(oldValSet)
		newValidatorsAddresses, _ := istanbul.SeparateValidatorDataIntoIstanbulExtra(newValSet)
		log.Debug("Setting istanbul header validator fields", "oldValSet", common.ConvertToStringSlice(oldValidatorsAddresses), "newValSet", common.ConvertToStringSlice(newValidatorsAddresses),
			"addedValidators", common.ConvertToStringSlice(addedValidatorsAddresses), "removedValidators", removedValidators.Text(16))
	}

	extra, err := types.ExtractIstanbulExtra(header)
	if err != nil {
		return nil
	}

	extra.AddedValidators = addedValidatorsAddresses
	extra.AddedValidatorsPublicKeys = addedValidatorsPublicKeys
	extra.RemovedValidators = removedValidators

	// update the header's extra with the new diff
	payload, err := rlp.EncodeToBytes(extra)
	if err != nil {
		return err
	}
	header.Extra = append(header.Extra[:types.IstanbulExtraVanity], payload...)

	return nil
}

// writeSeal writes the extra-data field of the given header with the given seal.
func writeSeal(h *types.Header, seal []byte) error {
	if len(seal) != types.IstanbulExtraSeal {
		return errInvalidSignature
	}

	istanbulExtra, err := types.ExtractIstanbulExtra(h)
	if err != nil {
		return err
	}

	istanbulExtra.Seal = seal
	payload, err := rlp.EncodeToBytes(&istanbulExtra)
	if err != nil {
		return err
	}

	h.Extra = append(h.Extra[:types.IstanbulExtraVanity], payload...)
	return nil
}

// writeAggregatedSeal writes the extra-data field of a block header with given committed
// seals. If isParent is set to true, then it will write to the fields related
// to the parent commits of the block
func writeAggregatedSeal(h *types.Header, aggregatedSeal types.IstanbulAggregatedSeal, isParent bool) error {
	if len(aggregatedSeal.Signature) != types.IstanbulExtraBlsSignature {
		return errInvalidAggregatedSeal
	}

	istanbulExtra, err := types.ExtractIstanbulExtra(h)
	if err != nil {
		return err
	}

	if isParent {
		istanbulExtra.ParentAggregatedSeal = aggregatedSeal
	} else {
		istanbulExtra.AggregatedSeal = aggregatedSeal
	}

	payload, err := rlp.EncodeToBytes(&istanbulExtra)
	if err != nil {
		return err
	}

	// compensate the lack bytes if header.Extra is not enough IstanbulExtraVanity bytes.
	if len(h.Extra) < types.IstanbulExtraVanity {
		h.Extra = append(h.Extra, bytes.Repeat([]byte{0x00}, types.IstanbulExtraVanity-len(h.Extra))...)
	}

	h.Extra = append(h.Extra[:types.IstanbulExtraVanity], payload...)
	return nil
}

func waitCoreToReachSequence(core istanbulCore.Engine, expectedSequence *big.Int) *big.Int {
	logger := log.New("func", "waitCoreToReachSequence")
	timeout := time.After(500 * time.Millisecond)
	ticker := time.NewTicker(10 * time.Millisecond)
	defer ticker.Stop()
	for {
		select {
		case <-ticker.C:
			view := core.CurrentView()
			if view != nil && view.Sequence != nil && view.Sequence.Cmp(expectedSequence) == 0 {
				logger.Trace("Current sequence matches header", "cur_seq", view.Sequence)
				return view.Sequence
			}
		case <-timeout:
			// TODO(asa): Why is this logged by full nodes?
			log.Trace("Timed out while waiting for core to sequence change, unable to combine commit messages with ParentAggregatedSeal", "cur_view", core.CurrentView())
			return nil
		}
	}
}<|MERGE_RESOLUTION|>--- conflicted
+++ resolved
@@ -445,9 +445,10 @@
 //
 // Note: The block header and state database might be updated to reflect any
 // consensus rules that happen at finalization (e.g. block rewards).
-<<<<<<< HEAD
 func (sb *Backend) Finalize(chain consensus.ChainReader, header *types.Header, state *state.StateDB, txs []*types.Transaction,
 	uncles []*types.Header) {
+	start := time.Now()
+	defer sb.finalizationTimer.UpdateSince(start)		
 	header.Root = state.IntermediateRoot(chain.Config().IsEIP158(header.Number))
 	header.UncleHash = types.CalcUncleHash(nil)
 }
@@ -459,11 +460,6 @@
 // consensus rules that happen at finalization (e.g. block rewards).
 func (sb *Backend) FinalizeAndAssemble(chain consensus.ChainReader, header *types.Header, state *state.StateDB, txs []*types.Transaction,
 	uncles []*types.Header, receipts []*types.Receipt, randomness *types.Randomness) (*types.Block, error) {
-=======
-func (sb *Backend) Finalize(chain consensus.ChainReader, header *types.Header, state *state.StateDB, txs []*types.Transaction, uncles []*types.Header, receipts []*types.Receipt, randomness *types.Randomness) (*types.Block, error) {
-	start := time.Now()
-	defer sb.finalizationTimer.UpdateSince(start)
->>>>>>> f86d6733
 
 	snapshot := state.Snapshot()
 	err := sb.setInitialGoldTokenTotalSupplyIfUnset(header, state)
