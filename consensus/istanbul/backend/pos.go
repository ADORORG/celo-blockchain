--- conflicted
+++ resolved
@@ -99,16 +99,15 @@
 	// The denominator is the (last block - first block + 1) of the val score tally window
 	denominator := istanbul.GetValScoreTallyLastBlockNumber(epoch, sb.EpochSize()) - istanbul.GetValScoreTallyFirstBlockNumber(epoch, sb.EpochSize(), sb.LookbackWindow()) + 1
 
-<<<<<<< HEAD
 	uptimes := make([]*big.Int, 0, len(valSet))
 	for i, entry := range rawdb.ReadAccumulatedEpochUptime(sb.db, epoch).Entries {
 		if i >= len(valSet) {
 			break
 		}
-		logger = logger.New("scoreTally", entry.ScoreTally, "denominator", denominator, "index", i, "address", valSet[i].Address())
+    val_logger := logger.New("scoreTally", entry.ScoreTally, "denominator", denominator, "index", i, "address", valSet[i].Address())
 
 		if entry.ScoreTally > denominator {
-			logger.Error("ScoreTally exceeds max possible")
+			val_logger.Error("ScoreTally exceeds max possible")
 			uptimes = append(uptimes, params.Fixidity1)
 			continue
 		}
@@ -124,35 +123,9 @@
 	}
 
 	for i, val := range valSet {
-		logger.Trace("Updating validator score", "uptime", uptimes[i])
+    val_logger := logger.New("uptime", uptimes[i], "address", val.Address())
+		val_logger.Trace("Updating validator score", "uptime", uptimes[i])
 		err := validators.UpdateValidatorScore(header, state, val.Address(), uptimes[i])
-=======
-	// get all the uptimes for this epoch
-	// note(@gakonst): `db` _might_ be possible to be replaced with `sb.db`,
-	// but I believe it's a different database handle
-	bc := sb.chain.(*core.BlockChain)
-	db := bc.GetDatabase()
-	uptimes := rawdb.ReadAccumulatedEpochUptime(db, epoch)
-	if len(uptimes.Entries) == 0 {
-		logger.Error("no accumulated uptimes found, will not update validator scores")
-		return errors.New("no accumulated uptimes found, will not update validator scores")
-	}
-
-	for i, val := range valSet {
-		scoreTally := uptimes.Entries[i].ScoreTally
-		val_logger := logger.New("scoreTally", scoreTally, "denominator", denominator, "index", i, "address", val.Address())
-		numerator := big.NewInt(0).Mul(big.NewInt(int64(uptimes.Entries[i].ScoreTally)), params.Fixidity1)
-		uptime := big.NewInt(0).Div(numerator, big.NewInt(int64(denominator)))
-
-		if scoreTally > denominator {
-			val_logger.Error("ScoreTally exceeds max possible")
-			// 1.0 in fixidity
-			uptime = params.Fixidity1
-		}
-
-		val_logger.Trace("Updating validator score", "uptime", uptime)
-		err := validators.UpdateValidatorScore(header, state, val.Address(), uptime)
->>>>>>> 93a7cc75
 		if err != nil {
 			return nil, err
 		}
