--- conflicted
+++ resolved
@@ -1,47 +1,8 @@
-<<<<<<< HEAD
-version: 2
-
-geth-defaults: &geth-defaults
-  docker:
-    - image: circleci/golang:1.12
-
-rust-defaults: &rust-defaults
-  docker:
-    - image: circleci/rust:1.37.0
-
-end-to-end-defaults: &end-to-end-defaults
-  docker:
-    - image: celohq/node10-gcloud
-  environment:
-    CELO_MONOREPO_BRANCH_TO_TEST: master
-
-jobs:
-  unit-tests:
-    <<: *geth-defaults
-    working_directory: ~/repos/geth
-    steps:
-      - attach_workspace:
-          at: ~/repos
-      - run: build/env.sh go run build/ci.go test
-
-  coverage:
-    <<: *geth-defaults
-    working_directory: ~/repos/geth
-    steps:
-      - attach_workspace:
-          at: ~/repos
-      - run: build/env.sh go run build/ci.go test -coverage
-      - run: bash <(curl -s https://codecov.io/bash)
-
-  lint:
-    <<: *geth-defaults
-=======
 version: 2.1
 executors:
   golang:
     docker:
       - image: circleci/golang:1.13
->>>>>>> b99cf119
     working_directory: ~/repos/geth
   e2e:
     docker:
