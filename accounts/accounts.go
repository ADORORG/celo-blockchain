// Copyright 2017 The go-ethereum Authors
// This file is part of the go-ethereum library.
//
// The go-ethereum library is free software: you can redistribute it and/or modify
// it under the terms of the GNU Lesser General Public License as published by
// the Free Software Foundation, either version 3 of the License, or
// (at your option) any later version.
//
// The go-ethereum library is distributed in the hope that it will be useful,
// but WITHOUT ANY WARRANTY; without even the implied warranty of
// MERCHANTABILITY or FITNESS FOR A PARTICULAR PURPOSE. See the
// GNU Lesser General Public License for more details.
//
// You should have received a copy of the GNU Lesser General Public License
// along with the go-ethereum library. If not, see <http://www.gnu.org/licenses/>.

// Package accounts implements high level Ethereum account management.
package accounts

import (
	"fmt"
	"math/big"

	ethereum "github.com/ethereum/go-ethereum"
	"github.com/ethereum/go-ethereum/common"
	"github.com/ethereum/go-ethereum/core/types"
	"github.com/ethereum/go-ethereum/event"
	"golang.org/x/crypto/sha3"
)

// Account represents an Ethereum account located at a specific location defined
// by the optional URL field.
type Account struct {
	Address common.Address `json:"address"` // Ethereum account address derived from the key
	URL     URL            `json:"url"`     // Optional resource locator within a backend
}

const (
	MimetypeDataWithValidator = "data/validator"
	MimetypeTypedData         = "data/typed"
	MimetypeClique            = "application/x-clique-header"
	MimetypeTextPlain         = "text/plain"
)

// Wallet represents a software or hardware wallet that might contain one or more
// accounts (derived from the same seed).
type Wallet interface {
	// URL retrieves the canonical path under which this wallet is reachable. It is
	// user by upper layers to define a sorting order over all wallets from multiple
	// backends.
	URL() URL

	// Status returns a textual status to aid the user in the current state of the
	// wallet. It also returns an error indicating any failure the wallet might have
	// encountered.
	Status() (string, error)

	// Open initializes access to a wallet instance. It is not meant to unlock or
	// decrypt account keys, rather simply to establish a connection to hardware
	// wallets and/or to access derivation seeds.
	//
	// The passphrase parameter may or may not be used by the implementation of a
	// particular wallet instance. The reason there is no passwordless open method
	// is to strive towards a uniform wallet handling, oblivious to the different
	// backend providers.
	//
	// Please note, if you open a wallet, you must close it to release any allocated
	// resources (especially important when working with hardware wallets).
	Open(passphrase string) error

	// Close releases any resources held by an open wallet instance.
	Close() error

	// Accounts retrieves the list of signing accounts the wallet is currently aware
	// of. For hierarchical deterministic wallets, the list will not be exhaustive,
	// rather only contain the accounts explicitly pinned during account derivation.
	Accounts() []Account

	// Contains returns whether an account is part of this particular wallet or not.
	Contains(account Account) bool

	// Decrypt decrypts an ECIES ciphertext.
	Decrypt(account Account, c, s1, s2 []byte) ([]byte, error)

	// Derive attempts to explicitly derive a hierarchical deterministic account at
	// the specified derivation path. If requested, the derived account will be added
	// to the wallet's tracked account list.
	Derive(path DerivationPath, pin bool) (Account, error)

	// SelfDerive sets a base account derivation path from which the wallet attempts
	// to discover non zero accounts and automatically add them to list of tracked
	// accounts.
	//
	// Note, self derivaton will increment the last component of the specified path
	// opposed to decending into a child path to allow discovering accounts starting
	// from non zero components.
	//
	// Some hardware wallets switched derivation paths through their evolution, so
	// this method supports providing multiple bases to discover old user accounts
	// too. Only the last base will be used to derive the next empty account.
	//
	// You can disable automatic account discovery by calling SelfDerive with a nil
	// chain state reader.
	SelfDerive(bases []DerivationPath, chain ethereum.ChainStateReader)

	// SignData requests the wallet to sign the hash of the given data
	// It looks up the account specified either solely via its address contained within,
	// or optionally with the aid of any location metadata from the embedded URL field.
	//
	// If the wallet requires additional authentication to sign the request (e.g.
	// a password to decrypt the account, or a PIN code o verify the transaction),
	// an AuthNeededError instance will be returned, containing infos for the user
	// about which fields or actions are needed. The user may retry by providing
	// the needed details via SignDataWithPassphrase, or by other means (e.g. unlock
	// the account in a keystore).
	SignData(account Account, mimeType string, data []byte) ([]byte, error)

	// SignDataWithPassphrase is identical to SignData, but also takes a password
	// NOTE: there's an chance that an erroneous call might mistake the two strings, and
	// supply password in the mimetype field, or vice versa. Thus, an implementation
	// should never echo the mimetype or return the mimetype in the error-response
	SignDataWithPassphrase(account Account, passphrase, mimeType string, data []byte) ([]byte, error)

	// SignText requests the wallet to sign the hash of a given piece of data, prefixed
	// by the Ethereum prefix scheme
	// It looks up the account specified either solely via its address contained within,
	// or optionally with the aid of any location metadata from the embedded URL field.
	//
	// If the wallet requires additional authentication to sign the request (e.g.
	// a password to decrypt the account, or a PIN code o verify the transaction),
	// an AuthNeededError instance will be returned, containing infos for the user
	// about which fields or actions are needed. The user may retry by providing
	// the needed details via SignHashWithPassphrase, or by other means (e.g. unlock
	// the account in a keystore).
<<<<<<< HEAD
	SignHash(account Account, hash []byte) ([]byte, error)
	SignHashBLS(account Account, hash []byte) ([]byte, error)
	SignMessageBLS(account Account, msg []byte, extraData []byte) ([]byte, error)
	GenerateProofOfPossession(account Account) ([]byte, error)
=======
	SignText(account Account, text []byte) ([]byte, error)

	// SignTextWithPassphrase is identical to Signtext, but also takes a password
	SignTextWithPassphrase(account Account, passphrase string, hash []byte) ([]byte, error)
>>>>>>> e76047e9

	// SignTx requests the wallet to sign the given transaction.
	//
	// It looks up the account specified either solely via its address contained within,
	// or optionally with the aid of any location metadata from the embedded URL field.
	//
	// If the wallet requires additional authentication to sign the request (e.g.
	// a password to decrypt the account, or a PIN code to verify the transaction),
	// an AuthNeededError instance will be returned, containing infos for the user
	// about which fields or actions are needed. The user may retry by providing
	// the needed details via SignTxWithPassphrase, or by other means (e.g. unlock
	// the account in a keystore).
	SignTx(account Account, tx *types.Transaction, chainID *big.Int) (*types.Transaction, error)

	// SignTxWithPassphrase is identical to SignTx, but also takes a password
	SignTxWithPassphrase(account Account, passphrase string, tx *types.Transaction, chainID *big.Int) (*types.Transaction, error)
}

// Backend is a "wallet provider" that may contain a batch of accounts they can
// sign transactions with and upon request, do so.
type Backend interface {
	// Wallets retrieves the list of wallets the backend is currently aware of.
	//
	// The returned wallets are not opened by default. For software HD wallets this
	// means that no base seeds are decrypted, and for hardware wallets that no actual
	// connection is established.
	//
	// The resulting wallet list will be sorted alphabetically based on its internal
	// URL assigned by the backend. Since wallets (especially hardware) may come and
	// go, the same wallet might appear at a different positions in the list during
	// subsequent retrievals.
	Wallets() []Wallet

	// Subscribe creates an async subscription to receive notifications when the
	// backend detects the arrival or departure of a wallet.
	Subscribe(sink chan<- WalletEvent) event.Subscription
}

// TextHash is a helper function that calculates a hash for the given message that can be
// safely used to calculate a signature from.
//
// The hash is calulcated as
//   keccak256("\x19Ethereum Signed Message:\n"${message length}${message}).
//
// This gives context to the signed message and prevents signing of transactions.
func TextHash(data []byte) []byte {
	hash, _ := TextAndHash(data)
	return hash
}

// TextAndHash is a helper function that calculates a hash for the given message that can be
// safely used to calculate a signature from.
//
// The hash is calulcated as
//   keccak256("\x19Ethereum Signed Message:\n"${message length}${message}).
//
// This gives context to the signed message and prevents signing of transactions.
func TextAndHash(data []byte) ([]byte, string) {
	msg := fmt.Sprintf("\x19Ethereum Signed Message:\n%d%s", len(data), string(data))
	hasher := sha3.NewLegacyKeccak256()
	hasher.Write([]byte(msg))
	return hasher.Sum(nil), msg
}

// WalletEventType represents the different event types that can be fired by
// the wallet subscription subsystem.
type WalletEventType int

const (
	// WalletArrived is fired when a new wallet is detected either via USB or via
	// a filesystem event in the keystore.
	WalletArrived WalletEventType = iota

	// WalletOpened is fired when a wallet is successfully opened with the purpose
	// of starting any background processes such as automatic key derivation.
	WalletOpened

	// WalletDropped
	WalletDropped
)

// WalletEvent is an event fired by an account backend when a wallet arrival or
// departure is detected.
type WalletEvent struct {
	Wallet Wallet          // Wallet instance arrived or departed
	Kind   WalletEventType // Event type that happened in the system
}<|MERGE_RESOLUTION|>--- conflicted
+++ resolved
@@ -40,6 +40,8 @@
 	MimetypeTypedData         = "data/typed"
 	MimetypeClique            = "application/x-clique-header"
 	MimetypeTextPlain         = "text/plain"
+	MimetypeIstanbul          = "application/x-istanbul-msg"
+	MimetypeIstanbulHeader    = "application/x-istanbul-header"
 )
 
 // Wallet represents a software or hardware wallet that might contain one or more
@@ -132,17 +134,14 @@
 	// about which fields or actions are needed. The user may retry by providing
 	// the needed details via SignHashWithPassphrase, or by other means (e.g. unlock
 	// the account in a keystore).
-<<<<<<< HEAD
-	SignHash(account Account, hash []byte) ([]byte, error)
+	SignText(account Account, text []byte) ([]byte, error)
+
+	// SignTextWithPassphrase is identical to Signtext, but also takes a password
+	SignTextWithPassphrase(account Account, passphrase string, hash []byte) ([]byte, error)
+
 	SignHashBLS(account Account, hash []byte) ([]byte, error)
 	SignMessageBLS(account Account, msg []byte, extraData []byte) ([]byte, error)
 	GenerateProofOfPossession(account Account) ([]byte, error)
-=======
-	SignText(account Account, text []byte) ([]byte, error)
-
-	// SignTextWithPassphrase is identical to Signtext, but also takes a password
-	SignTextWithPassphrase(account Account, passphrase string, hash []byte) ([]byte, error)
->>>>>>> e76047e9
 
 	// SignTx requests the wallet to sign the given transaction.
 	//
