--- conflicted
+++ resolved
@@ -241,20 +241,13 @@
 		if len(blsKey) != blscrypto.PUBLICKEYBYTES {
 			return nil, fmt.Errorf("length of bls public key incorrect. Expected %d, got %d", blscrypto.PUBLICKEYBYTES, len(blsKey))
 		}
-<<<<<<< HEAD
-		validatorData = append(validatorData, istanbul.ValidatorData{
-			Address:      addr,
-			BLSPublicKey: blsKey,
-		})
-=======
 		blsKeyFixedSize := blscrypto.SerializedPublicKey{}
 		copy(blsKeyFixedSize[:], blsKey)
 		validator := istanbul.ValidatorData{
-			addr,
-			blsKeyFixedSize,
+			Address:      addr,
+			BLSPublicKey: blsKeyFixedSize,
 		}
 		validatorData = append(validatorData, validator)
->>>>>>> 06788951
 	}
 	return validatorData, nil
 }
