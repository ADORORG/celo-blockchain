--- conflicted
+++ resolved
@@ -58,21 +58,13 @@
 	shouldStart int32 // should start indicates whether we should start after sync
 }
 
-<<<<<<< HEAD
-func New(eth Backend, config *params.ChainConfig, mux *event.TypeMux, engine consensus.Engine, recommit time.Duration, gasFloor, gasCeil uint64, isLocalBlock func(block *types.Block) bool, verificationService string, verificationRewards common.Address, co *core.CurrencyOperator, rng *core.Rng, db *ethdb.Database) *Miner {
-=======
-func New(eth Backend, config *params.ChainConfig, mux *event.TypeMux, engine consensus.Engine, recommit time.Duration, gasFloor, gasCeil uint64, isLocalBlock func(block *types.Block) bool, verificationService string, co *core.CurrencyOperator) *Miner {
->>>>>>> 4fd835df
+func New(eth Backend, config *params.ChainConfig, mux *event.TypeMux, engine consensus.Engine, recommit time.Duration, gasFloor, gasCeil uint64, isLocalBlock func(block *types.Block) bool, verificationService string, co *core.CurrencyOperator, rng *core.Rng, db *ethdb.Database) *Miner {
 	miner := &Miner{
 		eth:      eth,
 		mux:      mux,
 		engine:   engine,
 		exitCh:   make(chan struct{}),
-<<<<<<< HEAD
-		worker:   newWorker(config, engine, eth, mux, recommit, gasFloor, gasCeil, isLocalBlock, verificationService, verificationRewards, co, rng, db),
-=======
-		worker:   newWorker(config, engine, eth, mux, recommit, gasFloor, gasCeil, isLocalBlock, verificationService, co),
->>>>>>> 4fd835df
+		worker:   newWorker(config, engine, eth, mux, recommit, gasFloor, gasCeil, isLocalBlock, verificationService, co, rng, db),
 		canStart: 1,
 	}
 	go miner.update()
