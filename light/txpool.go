// Copyright 2016 The go-ethereum Authors
// This file is part of the go-ethereum library.
//
// The go-ethereum library is free software: you can redistribute it and/or modify
// it under the terms of the GNU Lesser General Public License as published by
// the Free Software Foundation, either version 3 of the License, or
// (at your option) any later version.
//
// The go-ethereum library is distributed in the hope that it will be useful,
// but WITHOUT ANY WARRANTY; without even the implied warranty of
// MERCHANTABILITY or FITNESS FOR A PARTICULAR PURPOSE. See the
// GNU Lesser General Public License for more details.
//
// You should have received a copy of the GNU Lesser General Public License
// along with the go-ethereum library. If not, see <http://www.gnu.org/licenses/>.

package light

import (
	"context"
	"errors"
	"fmt"
	"math/big"
	"sync"
	"time"

	"github.com/ethereum/go-ethereum/common"
	"github.com/ethereum/go-ethereum/core"
	"github.com/ethereum/go-ethereum/core/rawdb"
	"github.com/ethereum/go-ethereum/core/state"
	"github.com/ethereum/go-ethereum/core/types"
	"github.com/ethereum/go-ethereum/eth"
	"github.com/ethereum/go-ethereum/ethdb"
	"github.com/ethereum/go-ethereum/event"
	"github.com/ethereum/go-ethereum/log"
	"github.com/ethereum/go-ethereum/params"
	"github.com/ethereum/go-ethereum/rlp"
)

const (
	// chainHeadChanSize is the size of channel listening to ChainHeadEvent.
	chainHeadChanSize = 10
)

// txPermanent is the number of mined blocks after a mined transaction is
// considered permanent and no rollback is expected
var txPermanent = uint64(500)

var errGatewayFeeTooLow = errors.New("gateway fee too low to broadcast to peers")

// TxPool implements the transaction pool for light clients, which keeps track
// of the status of locally created transactions, detecting if they are included
// in a block (mined) or rolled back. There are no queued transactions since we
// always receive all locally signed transactions in the same order as they are
// created.
type TxPool struct {
	config       *params.ChainConfig
	signer       types.Signer
	quit         chan bool
	txFeed       event.Feed
	scope        event.SubscriptionScope
	chainHeadCh  chan core.ChainHeadEvent
	chainHeadSub event.Subscription
	mu           sync.RWMutex
	chain        *LightChain
	odr          OdrBackend
	chainDb      ethdb.Database
	relay        TxRelayBackend
	head         common.Hash
	nonce        map[common.Address]uint64            // "pending" nonce
	pending      map[common.Hash]*types.Transaction   // pending transactions by tx hash
	mined        map[common.Hash][]*types.Transaction // mined transactions by block hash
	clearIdx     uint64                               // earliest block nr that can contain mined tx info

	istanbul bool // Fork indicator whether we are in the istanbul stage.
}

// TxRelayBackend provides an interface to the mechanism that forwards transacions
// to the ETH network. The implementations of the functions should be non-blocking.
//
// Send instructs backend to forward new transactions
// NewHead notifies backend about a new head after processed by the tx pool,
//  including  mined and rolled back transactions since the last event
// Discard notifies backend about transactions that should be discarded either
//  because they have been replaced by a re-send or because they have been mined
//  long ago and no rollback is expected
type TxRelayBackend interface {
	Send(txs types.Transactions)
	NewHead(head common.Hash, mined []common.Hash, rollback []common.Hash)
	Discard(hashes []common.Hash)
	HasPeerWithEtherbase(etherbase *common.Address) error
}

// NewTxPool creates a new light transaction pool
func NewTxPool(config *params.ChainConfig, chain *LightChain, relay TxRelayBackend) *TxPool {
	pool := &TxPool{
		config:      config,
		signer:      types.NewEIP155Signer(config.ChainID),
		nonce:       make(map[common.Address]uint64),
		pending:     make(map[common.Hash]*types.Transaction),
		mined:       make(map[common.Hash][]*types.Transaction),
		quit:        make(chan bool),
		chainHeadCh: make(chan core.ChainHeadEvent, chainHeadChanSize),
		chain:       chain,
		relay:       relay,
		odr:         chain.Odr(),
		chainDb:     chain.Odr().Database(),
		head:        chain.CurrentHeader().Hash(),
		clearIdx:    chain.CurrentHeader().Number.Uint64(),
	}
	// Subscribe events from blockchain
	pool.chainHeadSub = pool.chain.SubscribeChainHeadEvent(pool.chainHeadCh)
	go pool.eventLoop()

	return pool
}

// currentState returns the light state of the current head header
func (pool *TxPool) currentState(ctx context.Context) *state.StateDB {
	return NewState(ctx, pool.chain.CurrentHeader(), pool.odr)
}

// GetNonce returns the "pending" nonce of a given address. It always queries
// the nonce belonging to the latest header too in order to detect if another
// client using the same key sent a transaction.
func (pool *TxPool) GetNonce(ctx context.Context, addr common.Address) (uint64, error) {
	state := pool.currentState(ctx)
	nonce := state.GetNonce(addr)
	if state.Error() != nil {
		return 0, state.Error()
	}
	sn, ok := pool.nonce[addr]
	if ok && sn > nonce {
		nonce = sn
	}
	if !ok || sn < nonce {
		pool.nonce[addr] = nonce
	}
	return nonce, nil
}

// txStateChanges stores the recent changes between pending/mined states of
// transactions. True means mined, false means rolled back, no entry means no change
type txStateChanges map[common.Hash]bool

// setState sets the status of a tx to either recently mined or recently rolled back
func (txc txStateChanges) setState(txHash common.Hash, mined bool) {
	val, ent := txc[txHash]
	if ent && (val != mined) {
		delete(txc, txHash)
	} else {
		txc[txHash] = mined
	}
}

// getLists creates lists of mined and rolled back tx hashes
func (txc txStateChanges) getLists() (mined []common.Hash, rollback []common.Hash) {
	for hash, val := range txc {
		if val {
			mined = append(mined, hash)
		} else {
			rollback = append(rollback, hash)
		}
	}
	return
}

// checkMinedTxs checks newly added blocks for the currently pending transactions
// and marks them as mined if necessary. It also stores block position in the db
// and adds them to the received txStateChanges map.
func (pool *TxPool) checkMinedTxs(ctx context.Context, hash common.Hash, number uint64, txc txStateChanges) error {
	// If no transactions are pending, we don't care about anything
	if len(pool.pending) == 0 {
		return nil
	}
	block, err := GetBlock(ctx, pool.odr, hash, number)
	if err != nil {
		return err
	}
	// Gather all the local transaction mined in this block
	list := pool.mined[hash]
	for _, tx := range block.Transactions() {
		if _, ok := pool.pending[tx.Hash()]; ok {
			list = append(list, tx)
		}
	}
	// If some transactions have been mined, write the needed data to disk and update
	if list != nil {
		// Retrieve all the receipts belonging to this block and write the loopup table
		if _, err := GetBlockReceipts(ctx, pool.odr, hash, number); err != nil { // ODR caches, ignore results
			return err
		}
		rawdb.WriteTxLookupEntries(pool.chainDb, block)

		// Update the transaction pool's state
		for _, tx := range list {
			delete(pool.pending, tx.Hash())
			txc.setState(tx.Hash(), true)
		}
		pool.mined[hash] = list
	}
	return nil
}

// rollbackTxs marks the transactions contained in recently rolled back blocks
// as rolled back. It also removes any positional lookup entries.
func (pool *TxPool) rollbackTxs(hash common.Hash, txc txStateChanges) {
	batch := pool.chainDb.NewBatch()
	if list, ok := pool.mined[hash]; ok {
		for _, tx := range list {
			txHash := tx.Hash()
			rawdb.DeleteTxLookupEntry(batch, txHash)
			pool.pending[txHash] = tx
			txc.setState(txHash, false)
		}
		delete(pool.mined, hash)
	}
	batch.Write()
}

// reorgOnNewHead sets a new head header, processing (and rolling back if necessary)
// the blocks since the last known head and returns a txStateChanges map containing
// the recently mined and rolled back transaction hashes. If an error (context
// timeout) occurs during checking new blocks, it leaves the locally known head
// at the latest checked block and still returns a valid txStateChanges, making it
// possible to continue checking the missing blocks at the next chain head event
func (pool *TxPool) reorgOnNewHead(ctx context.Context, newHeader *types.Header) (txStateChanges, error) {
	txc := make(txStateChanges)
	oldh := pool.chain.GetHeaderByHash(pool.head)
	newh := newHeader
	// find common ancestor, create list of rolled back and new block hashes
	var oldHashes, newHashes []common.Hash
	for oldh.Hash() != newh.Hash() {
		if oldh.Number.Uint64() >= newh.Number.Uint64() {
			oldHashes = append(oldHashes, oldh.Hash())
			oldh = pool.chain.GetHeader(oldh.ParentHash, oldh.Number.Uint64()-1)
		}
		if oldh.Number.Uint64() < newh.Number.Uint64() {
			newHashes = append(newHashes, newh.Hash())
			newh = pool.chain.GetHeader(newh.ParentHash, newh.Number.Uint64()-1)
			if newh == nil {
				// happens when CHT syncing, nothing to do
				newh = oldh
			}
		}
	}
	if oldh.Number.Uint64() < pool.clearIdx {
		pool.clearIdx = oldh.Number.Uint64()
	}
	// roll back old blocks
	for _, hash := range oldHashes {
		pool.rollbackTxs(hash, txc)
	}
	pool.head = oldh.Hash()
	// check mined txs of new blocks (array is in reversed order)
	for i := len(newHashes) - 1; i >= 0; i-- {
		hash := newHashes[i]
		if err := pool.checkMinedTxs(ctx, hash, newHeader.Number.Uint64()-uint64(i), txc); err != nil {
			return txc, err
		}
		pool.head = hash
	}

	// clear old mined tx entries of old blocks
	if idx := newHeader.Number.Uint64(); idx > pool.clearIdx+txPermanent {
		idx2 := idx - txPermanent
		if len(pool.mined) > 0 {
			for i := pool.clearIdx; i < idx2; i++ {
				hash := rawdb.ReadCanonicalHash(pool.chainDb, i)
				if list, ok := pool.mined[hash]; ok {
					hashes := make([]common.Hash, len(list))
					for i, tx := range list {
						hashes[i] = tx.Hash()
					}
					pool.relay.Discard(hashes)
					delete(pool.mined, hash)
				}
			}
		}
		pool.clearIdx = idx2
	}

	return txc, nil
}

// blockCheckTimeout is the time limit for checking new blocks for mined
// transactions. Checking resumes at the next chain head event if timed out.
const blockCheckTimeout = time.Second * 3

// eventLoop processes chain head events and also notifies the tx relay backend
// about the new head hash and tx state changes
func (pool *TxPool) eventLoop() {
	for {
		select {
		case ev := <-pool.chainHeadCh:
			pool.setNewHead(ev.Block.Header())
			// hack in order to avoid hogging the lock; this part will
			// be replaced by a subsequent PR.
			time.Sleep(time.Millisecond)

		// System stopped
		case <-pool.chainHeadSub.Err():
			return
		}
	}
}

func (pool *TxPool) setNewHead(head *types.Header) {
	pool.mu.Lock()
	defer pool.mu.Unlock()

	ctx, cancel := context.WithTimeout(context.Background(), blockCheckTimeout)
	defer cancel()

	txc, _ := pool.reorgOnNewHead(ctx, head)
	m, r := txc.getLists()
	pool.relay.NewHead(pool.head, m, r)

	// Update fork indicator by next pending block number
	next := new(big.Int).Add(head.Number, big.NewInt(1))
	pool.istanbul = pool.config.IsIstanbul(next)
}

// Stop stops the light transaction pool
func (pool *TxPool) Stop() {
	// Unsubscribe all subscriptions registered from txpool
	pool.scope.Close()
	// Unsubscribe subscriptions registered from blockchain
	pool.chainHeadSub.Unsubscribe()
	close(pool.quit)
	log.Info("Transaction pool stopped")
}

// SubscribeNewTxsEvent registers a subscription of core.NewTxsEvent and
// starts sending event to the given channel.
func (pool *TxPool) SubscribeNewTxsEvent(ch chan<- core.NewTxsEvent) event.Subscription {
	return pool.scope.Track(pool.txFeed.Subscribe(ch))
}

// Stats returns the number of currently pending (locally created) transactions
func (pool *TxPool) Stats() (pending int) {
	pool.mu.RLock()
	defer pool.mu.RUnlock()

	pending = len(pool.pending)
	return
}

// validateTx checks whether a transaction is valid according to the consensus rules and will be broadcast.
func (pool *TxPool) validateTx(ctx context.Context, tx *types.Transaction) error {
	// Validate sender
	var (
		from common.Address
		err  error
	)

	// Validate the transaction sender and it's sig. Throw
	// if the from fields is invalid.
	if from, err = types.Sender(pool.signer, tx); err != nil {
		return core.ErrInvalidSender
	}
	// Last but not least check for nonce errors
	currentState := pool.currentState(ctx)
	if n := currentState.GetNonce(from); n > tx.Nonce() {
		return core.ErrNonceTooLow
	}

	// Check the transaction doesn't exceed the current
	// block limit gas.
	header := pool.chain.GetHeaderByHash(pool.head)
	if header.GasLimit < tx.Gas() {
		return core.ErrGasLimit
	}

	// Transactions can't be negative. This may never happen
	// using RLP decoded transactions but may occur if you create
	// a transaction using the RPC for example.
	if tx.Value().Sign() < 0 {
		return core.ErrNegativeValue
	}

	// Transactor should have enough funds to cover the costs
	err = core.ValidateTransactorBalanceCoversTx(tx, from, currentState)
	if err != nil {
		return err
	}

	// Should supply enough intrinsic gas
<<<<<<< HEAD
	gas, err := core.IntrinsicGas(tx.Data(), tx.To() == nil, header, currentState, tx.GasCurrency())
=======
	gas, err := core.IntrinsicGas(tx.Data(), tx.To() == nil, pool.homestead, header, currentState, tx.FeeCurrency())
>>>>>>> 3f005615
	if err != nil {
		return err
	}
	if tx.Gas() < gas {
		return core.ErrIntrinsicGas
	}

	// Should have a peer that will accept and broadcast our transaction
	if err := pool.relay.HasPeerWithEtherbase(tx.GatewayFeeRecipient()); err != nil {
		return err
	}

	// TODO(nategraf): Support fetching the gateway fee from our peers.
	// For now we assume our peer is using the default.
	if tx.GatewayFeeRecipient() != nil && tx.GatewayFee().Cmp(eth.DefaultConfig.GatewayFee) < 0 {
		return errGatewayFeeTooLow
	}

	return currentState.Error()
}

// add validates a new transaction and sets its state pending if processable.
// It also updates the locally stored nonce if necessary.
func (pool *TxPool) add(ctx context.Context, tx *types.Transaction) error {
	hash := tx.Hash()

	if pool.pending[hash] != nil {
		return fmt.Errorf("Known transaction (%x)", hash[:4])
	}
	err := pool.validateTx(ctx, tx)
	if err != nil {
		return err
	}

	if _, ok := pool.pending[hash]; !ok {
		pool.pending[hash] = tx

		nonce := tx.Nonce() + 1

		addr, _ := types.Sender(pool.signer, tx)
		if nonce > pool.nonce[addr] {
			pool.nonce[addr] = nonce
		}

		// Notify the subscribers. This event is posted in a goroutine
		// because it's possible that somewhere during the post "Remove transaction"
		// gets called which will then wait for the global tx pool lock and deadlock.
		go pool.txFeed.Send(core.NewTxsEvent{Txs: types.Transactions{tx}})
	}

	// Print a log message if low enough level is set
	log.Debug("Pooled new transaction", "hash", hash, "from", log.Lazy{Fn: func() common.Address { from, _ := types.Sender(pool.signer, tx); return from }}, "to", tx.To())
	return nil
}

// Add adds a transaction to the pool if valid and passes it to the tx relay
// backend
func (pool *TxPool) Add(ctx context.Context, tx *types.Transaction) error {
	pool.mu.Lock()
	defer pool.mu.Unlock()

	data, err := rlp.EncodeToBytes(tx)
	if err != nil {
		return err
	}

	if err := pool.add(ctx, tx); err != nil {
		return err
	}

	pool.relay.Send(types.Transactions{tx})

	pool.chainDb.Put(tx.Hash().Bytes(), data)
	return nil
}

// AddTransactions adds all valid transactions to the pool and passes them to
// the tx relay backend
func (pool *TxPool) AddBatch(ctx context.Context, txs []*types.Transaction) {
	pool.mu.Lock()
	defer pool.mu.Unlock()
	var sendTx types.Transactions

	for _, tx := range txs {
		if err := pool.add(ctx, tx); err == nil {
			sendTx = append(sendTx, tx)
		}
	}
	if len(sendTx) > 0 {
		pool.relay.Send(sendTx)
	}
}

// GetTransaction returns a transaction if it is contained in the pool
// and nil otherwise.
func (pool *TxPool) GetTransaction(hash common.Hash) *types.Transaction {
	// check the txs first
	if tx, ok := pool.pending[hash]; ok {
		return tx
	}
	return nil
}

// GetTransactions returns all currently processable transactions.
// The returned slice may be modified by the caller.
func (pool *TxPool) GetTransactions() (txs types.Transactions, err error) {
	pool.mu.RLock()
	defer pool.mu.RUnlock()

	txs = make(types.Transactions, len(pool.pending))
	i := 0
	for _, tx := range pool.pending {
		txs[i] = tx
		i++
	}
	return txs, nil
}

// Content retrieves the data content of the transaction pool, returning all the
// pending as well as queued transactions, grouped by account and nonce.
func (pool *TxPool) Content() (map[common.Address]types.Transactions, map[common.Address]types.Transactions) {
	pool.mu.RLock()
	defer pool.mu.RUnlock()

	// Retrieve all the pending transactions and sort by account and by nonce
	pending := make(map[common.Address]types.Transactions)
	for _, tx := range pool.pending {
		account, _ := types.Sender(pool.signer, tx)
		pending[account] = append(pending[account], tx)
	}
	// There are no queued transactions in a light pool, just return an empty map
	queued := make(map[common.Address]types.Transactions)
	return pending, queued
}

// RemoveTransactions removes all given transactions from the pool.
func (pool *TxPool) RemoveTransactions(txs types.Transactions) {
	pool.mu.Lock()
	defer pool.mu.Unlock()

	var hashes []common.Hash
	batch := pool.chainDb.NewBatch()
	for _, tx := range txs {
		hash := tx.Hash()
		delete(pool.pending, hash)
		batch.Delete(hash.Bytes())
		hashes = append(hashes, hash)
	}
	batch.Write()
	pool.relay.Discard(hashes)
}

// RemoveTx removes the transaction with the given hash from the pool.
func (pool *TxPool) RemoveTx(hash common.Hash) {
	pool.mu.Lock()
	defer pool.mu.Unlock()
	// delete from pending pool
	delete(pool.pending, hash)
	pool.chainDb.Delete(hash[:])
	pool.relay.Discard([]common.Hash{hash})
}<|MERGE_RESOLUTION|>--- conflicted
+++ resolved
@@ -386,11 +386,7 @@
 	}
 
 	// Should supply enough intrinsic gas
-<<<<<<< HEAD
-	gas, err := core.IntrinsicGas(tx.Data(), tx.To() == nil, header, currentState, tx.GasCurrency())
-=======
-	gas, err := core.IntrinsicGas(tx.Data(), tx.To() == nil, pool.homestead, header, currentState, tx.FeeCurrency())
->>>>>>> 3f005615
+	gas, err := core.IntrinsicGas(tx.Data(), tx.To() == nil, header, currentState, tx.FeeCurrency())
 	if err != nil {
 		return err
 	}
