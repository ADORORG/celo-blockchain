--- conflicted
+++ resolved
@@ -1,12 +1,8 @@
 FROM ubuntu:16.04 as rustbuilder
 RUN apt update && apt install -y curl musl-tools
 RUN curl https://sh.rustup.rs -sSf | sh -s -- -y
-<<<<<<< HEAD
 RUN $HOME/.cargo/bin/rustup install 1.37.0 && $HOME/.cargo/bin/rustup default 1.37.0 && $HOME/.cargo/bin/rustup target add x86_64-unknown-linux-musl
-=======
-RUN $HOME/.cargo/bin/rustup install 1.36.0 && $HOME/.cargo/bin/rustup default 1.36.0 && $HOME/.cargo/bin/rustup target add x86_64-unknown-linux-musl
 ADD ./vendor /go-ethereum/vendor
->>>>>>> 5f34ad66
 RUN cd /go-ethereum/vendor/github.com/celo-org/bls-zexe/bls && $HOME/.cargo/bin/cargo build --target x86_64-unknown-linux-musl --release
 
 # Build Geth in a stock Go builder container
